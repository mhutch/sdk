<?xml version="1.0" encoding="utf-8"?>
<configuration>
  <packageSources>
    <clear />
    <!--Begin: Package sources managed by Dependency Flow automation. Do not edit the sources below.-->
<<<<<<< HEAD
    <!--  Begin: Package sources from dotnet-aspnetcore -->
    <add key="darc-int-dotnet-aspnetcore-e882394" value="https://pkgs.dev.azure.com/dnceng/_packaging/darc-int-dotnet-aspnetcore-e882394a/nuget/v3/index.json" />
    <!--  End: Package sources from dotnet-aspnetcore -->
    <!--  Begin: Package sources from dotnet-msbuild -->
    <add key="darc-pub-dotnet-msbuild-57a23d2" value="https://pkgs.dev.azure.com/dnceng/public/_packaging/darc-pub-dotnet-msbuild-57a23d24/nuget/v3/index.json" />
    <!--  End: Package sources from dotnet-msbuild -->
=======
>>>>>>> f42c67da
    <!--  Begin: Package sources from dotnet-roslyn-analyzers -->
    <add key="darc-pub-dotnet-roslyn-analyzers-3c1d0c4" value="https://pkgs.dev.azure.com/dnceng/public/_packaging/darc-pub-dotnet-roslyn-analyzers-3c1d0c48/nuget/v3/index.json" />
    <!--  End: Package sources from dotnet-roslyn-analyzers -->
<<<<<<< HEAD
    <!--  Begin: Package sources from dotnet-runtime -->
    <add key="darc-int-dotnet-runtime-f27d337" value="https://pkgs.dev.azure.com/dnceng/_packaging/darc-int-dotnet-runtime-f27d3372/nuget/v3/index.json" />
    <!--  End: Package sources from dotnet-runtime -->
    <!--  Begin: Package sources from dotnet-windowsdesktop -->
    <add key="darc-int-dotnet-windowsdesktop-e708867-1" value="https://pkgs.dev.azure.com/dnceng/_packaging/darc-int-dotnet-windowsdesktop-e7088670-1/nuget/v3/index.json" />
    <!--  End: Package sources from dotnet-windowsdesktop -->
=======
>>>>>>> f42c67da
    <!--End: Package sources managed by Dependency Flow automation. Do not edit the sources above.-->
    <add key="dotnet5" value="https://pkgs.dev.azure.com/dnceng/public/_packaging/dotnet5/nuget/v3/index.json" />
    <add key="dotnet5-transport" value="https://pkgs.dev.azure.com/dnceng/public/_packaging/dotnet5-transport/nuget/v3/index.json" />
    <add key="dotnet-public" value="https://pkgs.dev.azure.com/dnceng/public/_packaging/dotnet-public/nuget/v3/index.json" />
    <add key="dotnet-eng" value="https://pkgs.dev.azure.com/dnceng/public/_packaging/dotnet-eng/nuget/v3/index.json" />
    <add key="dotnet-tools" value="https://pkgs.dev.azure.com/dnceng/public/_packaging/dotnet-tools/nuget/v3/index.json" />
    <add key="dotnet-tools-transport" value="https://pkgs.dev.azure.com/dnceng/public/_packaging/dotnet-tools-transport/nuget/v3/index.json" />
  </packageSources>
  <disabledPackageSources>
    <!--Begin: Package sources managed by Dependency Flow automation. Do not edit the sources below.-->
<<<<<<< HEAD
    <!--  Begin: Package sources from dotnet-aspnetcore -->
    <add key="darc-int-dotnet-aspnetcore-e882394" value="true" />
    <!--  End: Package sources from dotnet-aspnetcore -->
    <!--  Begin: Package sources from dotnet-runtime -->
    <add key="darc-int-dotnet-runtime-f27d337" value="true" />
    <!--  End: Package sources from dotnet-runtime -->
    <!--  Begin: Package sources from dotnet-windowsdesktop -->
    <add key="darc-int-dotnet-windowsdesktop-e708867-1" value="true" />
    <!--  End: Package sources from dotnet-windowsdesktop -->
=======
>>>>>>> f42c67da
    <!--End: Package sources managed by Dependency Flow automation. Do not edit the sources above.-->
  </disabledPackageSources>
</configuration><|MERGE_RESOLUTION|>--- conflicted
+++ resolved
@@ -3,27 +3,9 @@
   <packageSources>
     <clear />
     <!--Begin: Package sources managed by Dependency Flow automation. Do not edit the sources below.-->
-<<<<<<< HEAD
-    <!--  Begin: Package sources from dotnet-aspnetcore -->
-    <add key="darc-int-dotnet-aspnetcore-e882394" value="https://pkgs.dev.azure.com/dnceng/_packaging/darc-int-dotnet-aspnetcore-e882394a/nuget/v3/index.json" />
-    <!--  End: Package sources from dotnet-aspnetcore -->
-    <!--  Begin: Package sources from dotnet-msbuild -->
-    <add key="darc-pub-dotnet-msbuild-57a23d2" value="https://pkgs.dev.azure.com/dnceng/public/_packaging/darc-pub-dotnet-msbuild-57a23d24/nuget/v3/index.json" />
-    <!--  End: Package sources from dotnet-msbuild -->
-=======
->>>>>>> f42c67da
     <!--  Begin: Package sources from dotnet-roslyn-analyzers -->
     <add key="darc-pub-dotnet-roslyn-analyzers-3c1d0c4" value="https://pkgs.dev.azure.com/dnceng/public/_packaging/darc-pub-dotnet-roslyn-analyzers-3c1d0c48/nuget/v3/index.json" />
     <!--  End: Package sources from dotnet-roslyn-analyzers -->
-<<<<<<< HEAD
-    <!--  Begin: Package sources from dotnet-runtime -->
-    <add key="darc-int-dotnet-runtime-f27d337" value="https://pkgs.dev.azure.com/dnceng/_packaging/darc-int-dotnet-runtime-f27d3372/nuget/v3/index.json" />
-    <!--  End: Package sources from dotnet-runtime -->
-    <!--  Begin: Package sources from dotnet-windowsdesktop -->
-    <add key="darc-int-dotnet-windowsdesktop-e708867-1" value="https://pkgs.dev.azure.com/dnceng/_packaging/darc-int-dotnet-windowsdesktop-e7088670-1/nuget/v3/index.json" />
-    <!--  End: Package sources from dotnet-windowsdesktop -->
-=======
->>>>>>> f42c67da
     <!--End: Package sources managed by Dependency Flow automation. Do not edit the sources above.-->
     <add key="dotnet5" value="https://pkgs.dev.azure.com/dnceng/public/_packaging/dotnet5/nuget/v3/index.json" />
     <add key="dotnet5-transport" value="https://pkgs.dev.azure.com/dnceng/public/_packaging/dotnet5-transport/nuget/v3/index.json" />
@@ -34,18 +16,6 @@
   </packageSources>
   <disabledPackageSources>
     <!--Begin: Package sources managed by Dependency Flow automation. Do not edit the sources below.-->
-<<<<<<< HEAD
-    <!--  Begin: Package sources from dotnet-aspnetcore -->
-    <add key="darc-int-dotnet-aspnetcore-e882394" value="true" />
-    <!--  End: Package sources from dotnet-aspnetcore -->
-    <!--  Begin: Package sources from dotnet-runtime -->
-    <add key="darc-int-dotnet-runtime-f27d337" value="true" />
-    <!--  End: Package sources from dotnet-runtime -->
-    <!--  Begin: Package sources from dotnet-windowsdesktop -->
-    <add key="darc-int-dotnet-windowsdesktop-e708867-1" value="true" />
-    <!--  End: Package sources from dotnet-windowsdesktop -->
-=======
->>>>>>> f42c67da
     <!--End: Package sources managed by Dependency Flow automation. Do not edit the sources above.-->
   </disabledPackageSources>
 </configuration>