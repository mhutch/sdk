<?xml version="1.0"?>
<package xmlns="http://schemas.microsoft.com/packaging/2011/08/nuspec.xsd">
  <metadata>
    <id>Microsoft.DotNet.Core.Sdk</id>
    <summary>The MSBuild targets and properties for building .NET Core projects.</summary>
    <description>
      The MSBuild targets and properties for building .NET Core projects.
    </description>
    <language>en-US</language>
    <version>$version$</version>
    <authors>dotnet</authors>
    <projectUrl>http://dot.net</projectUrl>
  </metadata>
  <files>
    <file src="Microsoft.DotNet.Core.Build.Tasks.dll" target="tools\netstandard1.3" />

    <file src="Microsoft.Extensions.DependencyModel.dll" target="tools\netstandard1.3" />
    <file src="Microsoft.DotNet.PlatformAbstractions.dll" target="tools\netstandard1.3" />

    <file src="NuGet.ProjectModel.dll" target="tools\netstandard1.3" />
    <file src="NuGet.DependencyResolver.Core.dll" target="tools\netstandard1.3" />
    <file src="NuGet.LibraryModel.dll" target="tools\netstandard1.3" />
    <file src="NuGet.Frameworks.dll" target="tools\netstandard1.3" />
    <file src="NuGet.Protocol.Core.v3.dll" target="tools\netstandard1.3" />
    <file src="NuGet.Repositories.dll" target="tools\netstandard1.3" />
    <file src="NuGet.RuntimeModel.dll" target="tools\netstandard1.3" />
    <file src="NuGet.Common.dll" target="tools\netstandard1.3" />
    <file src="NuGet.Packaging.dll" target="tools\netstandard1.3" />
    <file src="NuGet.Protocol.Core.Types.dll" target="tools\netstandard1.3" />
    <file src="NuGet.Packaging.Core.Types.dll" target="tools\netstandard1.3" />
    <file src="NuGet.Versioning.dll" target="tools\netstandard1.3" />

    <file src="Newtonsoft.Json.dll" target="tools\netstandard1.3" />

<<<<<<< HEAD
    <file src="Microsoft.PackageDependencyResolution.targets" target="build\netstandard1.0" />
=======
    <file src="System.Runtime.Serialization.Primitives.dll" target="tools\netstandard1.3" />

>>>>>>> b1983e9a
    <file src="Microsoft.DotNet.Core.Sdk.props" target="build\netstandard1.0" />
    <file src="Microsoft.DotNet.Core.Sdk.targets" target="build\netstandard1.0" />
  </files>
</package><|MERGE_RESOLUTION|>--- conflicted
+++ resolved
@@ -32,12 +32,9 @@
 
     <file src="Newtonsoft.Json.dll" target="tools\netstandard1.3" />
 
-<<<<<<< HEAD
-    <file src="Microsoft.PackageDependencyResolution.targets" target="build\netstandard1.0" />
-=======
     <file src="System.Runtime.Serialization.Primitives.dll" target="tools\netstandard1.3" />
 
->>>>>>> b1983e9a
+    <file src="Microsoft.PackageDependencyResolution.targets" target="build\netstandard1.0" />
     <file src="Microsoft.DotNet.Core.Sdk.props" target="build\netstandard1.0" />
     <file src="Microsoft.DotNet.Core.Sdk.targets" target="build\netstandard1.0" />
   </files>
