<?xml version="1.0" encoding="utf-8"?>
<Project ToolsVersion="14.0" xmlns="http://schemas.microsoft.com/developer/msbuild/2003">
  <Target Name="FinishBuild"
          DependsOnTargets="CheckIfAllBuildsHavePublished;
                            FinalizeBuild" />

  <Target Name="CheckIfAllBuildsHavePublished">
    <CheckIfAllBuildsHavePublished AccountKey="$(ArtifactCloudDropAccessToken)"
                                   AccountName="$(ArtifactCloudDropAccountName)"
                                   ContainerName="$(ArtifactContainerName)"
                                   NugetVersion="$(FullNugetVersion)"
                                   VersionBadgeMoniker="$(VersionBadgeMoniker)">
      <Output TaskParameter="HaveAllBuildsPublished" PropertyName="HaveAllBuildsPublished" />
    </CheckIfAllBuildsHavePublished>
  </Target>
  
  <Target Name="FinalizeBuild"
          Condition=" '$(HaveAllBuildsPublished)' == 'True' ">
    <CopyBlobsToLatest AccountName="$(ArtifactCloudDropAccountName)"
                       AccountKey="$(ArtifactCloudDropAccessToken)"
                       ContainerName="$(ArtifactContainerName)"
                       NugetVersion="$(FullNugetVersion)"
                       Channel="$(Channel)"
                       CommitHash="$(CommitHash)"
                       Coherent="$(Coherent)" />

    <CopyBlobsToLatest AccountName="$(ChecksumCloudDropAccountName)"
                       AccountKey="$(ChecksumCloudDropAccessToken)"
                       ContainerName="$(ChecksumContainerName)"
                       NugetVersion="$(FullNugetVersion)"
                       Channel="$(Channel)"
                       CommitHash="$(CommitHash)"
                       Coherent="$(Coherent)" />

    <UpdateVersionsRepo BranchName="$(BranchName)"
<<<<<<< HEAD
                        PackagesDirectory="$(PackagesDirectory)"
                        GitHubPassword="$(GITHUB_PASSWORD)" /> 
=======
                        GitHubPassword="$(GITHUB_PASSWORD)"
                        Condition=" '$(GITHUB_PASSWORD)' != '' " />
>>>>>>> d6f43361
  </Target>
</Project><|MERGE_RESOLUTION|>--- conflicted
+++ resolved
@@ -33,12 +33,7 @@
                        Coherent="$(Coherent)" />
 
     <UpdateVersionsRepo BranchName="$(BranchName)"
-<<<<<<< HEAD
                         PackagesDirectory="$(PackagesDirectory)"
-                        GitHubPassword="$(GITHUB_PASSWORD)" /> 
-=======
-                        GitHubPassword="$(GITHUB_PASSWORD)"
-                        Condition=" '$(GITHUB_PASSWORD)' != '' " />
->>>>>>> d6f43361
+                        GitHubPassword="$(GITHUB_PASSWORD)" />
   </Target>
 </Project>