<?xml version="1.0" encoding="utf-8"?>
<!-- Copyright (c) .NET Foundation and contributors. All rights reserved. Licensed under the MIT license. See License.txt in the project root for full license information. -->
<Project DefaultTargets="Build" xmlns="http://schemas.microsoft.com/developer/msbuild/2003">

  <PropertyGroup>
    <MSBuildAllProjects>$(MSBuildAllProjects);$(MSBuildThisFileFullPath)</MSBuildAllProjects>
  </PropertyGroup>

  <!-- Repo Version Information -->
  <PropertyGroup>
<<<<<<< HEAD
    <VersionPrefix>2.1.800</VersionPrefix>
=======
    <VersionPrefix>2.2.400</VersionPrefix>
>>>>>>> 6a467316
    <PreReleaseVersionLabel>preview</PreReleaseVersionLabel>
  </PropertyGroup>

  <!-- Production Dependencies -->
  <PropertyGroup>
    <MicrosoftBuildFrameworkVersion>15.4.8</MicrosoftBuildFrameworkVersion>
    <MicrosoftBuildUtilitiesCoreVersion>15.4.8</MicrosoftBuildUtilitiesCoreVersion>
    <MicrosoftExtensionsDependencyModelVersion>2.1.0-preview2-26306-03</MicrosoftExtensionsDependencyModelVersion>
    <NETStandardLibraryNETFrameworkVersion>2.0.1-servicing-26011-01</NETStandardLibraryNETFrameworkVersion>
    <NewtonsoftJsonVersion>9.0.1</NewtonsoftJsonVersion>
    <NuGetBuildTasksPackVersion>5.2.0-rtm.6067</NuGetBuildTasksPackVersion>
    <NuGetPackagingVersion>$(NuGetBuildTasksPackVersion)</NuGetPackagingVersion>
    <NuGetProjectModelVersion>$(NuGetBuildTasksPackVersion)</NuGetProjectModelVersion>
    <PlatformAbstractionsVersion>2.0.0</PlatformAbstractionsVersion>
    <SystemDiagnosticsFileVersionInfoVersion>4.0.0</SystemDiagnosticsFileVersionInfoVersion>
    <SystemReflectionMetadataVersion>1.5.0</SystemReflectionMetadataVersion>
  </PropertyGroup>

  <!-- Get .NET Framework reference assemblies from NuGet packages -->
  <PropertyGroup>
    <UsingToolNetFrameworkReferenceAssemblies>true</UsingToolNetFrameworkReferenceAssemblies>
    <MicrosoftNetFrameworkReferenceAssembliesVersion>1.0.0-alpha-004</MicrosoftNetFrameworkReferenceAssembliesVersion>
  </PropertyGroup>

  <!-- Test Dependencies -->
  <PropertyGroup>
    <FluentAssertionsVersion>4.19.2</FluentAssertionsVersion>
    <FluentAssertionsJsonVersion>4.19.0</FluentAssertionsJsonVersion>
    <MicrosoftDotNetCliUtilsVersion>2.0.0</MicrosoftDotNetCliUtilsVersion>
    <MicrosoftNETTestSdkVersion>15.0.0</MicrosoftNETTestSdkVersion>
  </PropertyGroup>

  <PropertyGroup>
    <RestoreSources>
      $(RestoreSources);
      https://dotnetfeed.blob.core.windows.net/dotnet-core/packages/index.json;
      https://dotnet.myget.org/F/nuget-build/api/v3/index.json
    </RestoreSources>
  </PropertyGroup>
</Project><|MERGE_RESOLUTION|>--- conflicted
+++ resolved
@@ -8,11 +8,7 @@
 
   <!-- Repo Version Information -->
   <PropertyGroup>
-<<<<<<< HEAD
-    <VersionPrefix>2.1.800</VersionPrefix>
-=======
     <VersionPrefix>2.2.400</VersionPrefix>
->>>>>>> 6a467316
     <PreReleaseVersionLabel>preview</PreReleaseVersionLabel>
   </PropertyGroup>
 
