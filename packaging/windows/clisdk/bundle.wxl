--- conflicted
+++ resolved
@@ -50,13 +50,8 @@
   <String Id="FirstTimeWelcomeMessage">The installation was successful
 
 The following were installed at [DOTNETHOME]
-<<<<<<< HEAD
     • .NET Core SDK 2.1.200
-    • .NET Core Runtime 2.0.6
-=======
-    • .NET Core SDK 2.1.105
     • .NET Core Runtime 2.0.7
->>>>>>> fe590c61
     • Runtime Package Store
 
 This product collects usage data
