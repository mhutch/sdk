// Copyright (c) .NET Foundation and contributors. All rights reserved.
// Licensed under the MIT license. See LICENSE file in the project root for full license information.

using System.IO;
using Microsoft.NET.TestFramework;
using Microsoft.NET.TestFramework.Assertions;
using Microsoft.NET.TestFramework.Commands;
using Xunit;
using FluentAssertions;
using Xunit.Abstractions;
using Microsoft.NET.TestFramework.ProjectConstruction;

namespace Microsoft.NET.Build.Tests
{
    public class GivenThatWeWantToBuildALibraryWithOSMinimumVersion : SdkTest
    {
        public GivenThatWeWantToBuildALibraryWithOSMinimumVersion(ITestOutputHelper log) : base(log)
        {
        }

        [Fact]
        public void WhenPropertiesAreNotSetItShouldNotGenerateMinimumOSPlatformAttribute()
        {
            TestProject testProject = SetUpProject();
            var testAsset = _testAssetsManager.CreateTestProject(testProject);

            var runCommand = new DotnetCommand(Log, "run");
            runCommand.WorkingDirectory = Path.Combine(testAsset.TestRoot, testProject.Name);
            runCommand.Execute()
                .Should()
                .Pass().And.HaveStdOutContaining("NO ATTRIBUTE");
        }

        [Fact]
        public void WhenPropertiesAreSetItCanGenerateMinimumOSPlatformAttribute()
        {
            TestProject testProject = SetUpProject();

            var targetPlatformIdentifier = "iOS";
            testProject.AdditionalProperties["TargetPlatformIdentifier"] = targetPlatformIdentifier;
            testProject.AdditionalProperties["TargetPlatformSupported"] = "true";
<<<<<<< HEAD
            testProject.AdditionalProperties["TargetPlatformVersionSupported"] = "true";
=======
>>>>>>> fc32d1d4
            testProject.AdditionalProperties["MinimumOSPlatform"] = "13.2";
            testProject.AdditionalProperties["TargetPlatformVersion"] = "14.0";

            var testAsset = _testAssetsManager.CreateTestProject(testProject);

            var runCommand = new DotnetCommand(Log, "run");
            runCommand.WorkingDirectory = Path.Combine(testAsset.TestRoot, testProject.Name);
            runCommand.Execute()
                .Should()
                .Pass().And.HaveStdOutContaining("PlatformName:iOS13.2");
        }

        [Fact]
        public void WhenMinimumOSPlatformISNotSetTargetPlatformVersionIsSetItCanGenerateMinimumOSPlatformAttribute()
        {
            TestProject testProject = SetUpProject();

            var targetPlatformIdentifier = "iOS";
            testProject.AdditionalProperties["TargetPlatformIdentifier"] = targetPlatformIdentifier;
<<<<<<< HEAD
=======
            testProject.AdditionalProperties["TargetPlatformSupported"] = "true";
            testProject.AdditionalProperties["TargetPlatformVersion"] = "13.2";
>>>>>>> fc32d1d4
            testProject.AdditionalProperties["TargetPlatformSupported"] = "true";
            testProject.AdditionalProperties["TargetPlatformVersionSupported"] = "true";
            testProject.AdditionalProperties["TargetPlatformVersion"] = "13.2";

            var testAsset = _testAssetsManager.CreateTestProject(testProject);

            var runCommand = new DotnetCommand(Log, "run");
            runCommand.WorkingDirectory = Path.Combine(testAsset.TestRoot, testProject.Name);
            runCommand.Execute()
                .Should()
                .Pass().And.HaveStdOutContaining("PlatformName:iOS13.2");
        }

        [Fact]
        public void WhenMinimumOSPlatformIsHigherThanTargetPlatformVersionItShouldError()
        {
            TestProject testProject = SetUpProject();

            var targetPlatformIdentifier = "iOS";
            testProject.AdditionalProperties["TargetPlatformIdentifier"] = targetPlatformIdentifier;
            testProject.AdditionalProperties["TargetPlatformSupported"] = "true";
            testProject.AdditionalProperties["TargetPlatformVersion"] = "13.2";
            testProject.AdditionalProperties["MinimumOSPlatform"] = "14.0";
            testProject.AdditionalProperties["TargetPlatformSupported"] = "true";

            var testAsset = _testAssetsManager.CreateTestProject(testProject);

            var buildCommand = new DotnetBuildCommand(Log, Path.Combine(testAsset.Path, "Project", "Project.csproj"));
            buildCommand.Execute()
                .Should()
                .Fail().And.HaveStdOutContaining("NETSDK1135");
        }

        private static TestProject SetUpProject()
        {
            TestProject testProject = new TestProject()
            {
                Name = "Project",
                IsSdkProject = true,
                IsExe = true,
                TargetFrameworks = "net5.0",
            };

            testProject.SourceFiles["PrintAttribute.cs"] = _printAttribute;
            return testProject;
        }

        private static readonly string _printAttribute = @"
using System;
using System.Runtime.Versioning;

namespace CustomAttributesTestApp
{
    internal static class CustomAttributesTestApp
    {
        public static void Main()
        {
            var assembly = typeof(CustomAttributesTestApp).Assembly;
            object[] attributes = assembly.GetCustomAttributes(typeof(System.Runtime.Versioning.MinimumOSPlatformAttribute), false);
            if (attributes.Length > 0)
            {
                var attribute = attributes[0] as System.Runtime.Versioning.MinimumOSPlatformAttribute;
                Console.WriteLine($""PlatformName:{attribute.PlatformName}"");
            }
            else
            {
                Console.WriteLine(""NO ATTRIBUTE"");
            }
        }
    }
}
";

    }
}<|MERGE_RESOLUTION|>--- conflicted
+++ resolved
@@ -39,10 +39,7 @@
             var targetPlatformIdentifier = "iOS";
             testProject.AdditionalProperties["TargetPlatformIdentifier"] = targetPlatformIdentifier;
             testProject.AdditionalProperties["TargetPlatformSupported"] = "true";
-<<<<<<< HEAD
             testProject.AdditionalProperties["TargetPlatformVersionSupported"] = "true";
-=======
->>>>>>> fc32d1d4
             testProject.AdditionalProperties["MinimumOSPlatform"] = "13.2";
             testProject.AdditionalProperties["TargetPlatformVersion"] = "14.0";
 
@@ -62,11 +59,6 @@
 
             var targetPlatformIdentifier = "iOS";
             testProject.AdditionalProperties["TargetPlatformIdentifier"] = targetPlatformIdentifier;
-<<<<<<< HEAD
-=======
-            testProject.AdditionalProperties["TargetPlatformSupported"] = "true";
-            testProject.AdditionalProperties["TargetPlatformVersion"] = "13.2";
->>>>>>> fc32d1d4
             testProject.AdditionalProperties["TargetPlatformSupported"] = "true";
             testProject.AdditionalProperties["TargetPlatformVersionSupported"] = "true";
             testProject.AdditionalProperties["TargetPlatformVersion"] = "13.2";
@@ -87,7 +79,7 @@
 
             var targetPlatformIdentifier = "iOS";
             testProject.AdditionalProperties["TargetPlatformIdentifier"] = targetPlatformIdentifier;
-            testProject.AdditionalProperties["TargetPlatformSupported"] = "true";
+            testProject.AdditionalProperties["TargetPlatformVersionSupported"] = "true";
             testProject.AdditionalProperties["TargetPlatformVersion"] = "13.2";
             testProject.AdditionalProperties["MinimumOSPlatform"] = "14.0";
             testProject.AdditionalProperties["TargetPlatformSupported"] = "true";
