<?xml version="1.0" encoding="utf-8"?>
<xliff xmlns="urn:oasis:names:tc:xliff:document:1.2" xmlns:xsi="http://www.w3.org/2001/XMLSchema-instance" version="1.2" xsi:schemaLocation="urn:oasis:names:tc:xliff:document:1.2 xliff-core-1.2-transitional.xsd">
  <file datatype="xml" source-language="en" target-language="pl" original="../Strings.resx">
    <body>
      <trans-unit id="AtLeastOneTargetFrameworkMustBeSpecified">
        <source>NETSDK1001: At least one possible target framework must be specified.</source>
        <target state="translated">NETSDK1001: Należy określić co najmniej jedną możliwą platformę docelową.</target>
        <note>{StrBegin="NETSDK1001: "}</note>
      </trans-unit>
      <trans-unit id="CannotUseAppHostWithoutRuntimeIdentifier">
        <source>NETSDK1066: A RuntimeIdentifier must be specified to publish a framework-dependent application with an application host.</source>
        <target state="translated">NETSDK1066: Należy określić identyfikator RuntimeIdentifier, aby opublikować aplikację zależną od platformy za pomocą hosta aplikacji.</target>
        <note>{StrBegin="NETSDK1066: "}</note>
      </trans-unit>
      <trans-unit id="CannotUseSelfContainedWithoutAppHost">
        <source>NETSDK1067: Self-contained applications are required to use the application host. Either set SelfContained to false or set UseAppHost to true.</source>
        <target state="translated">NETSDK1067: Aplikacje autonomiczne muszą korzystać z hosta aplikacji. Ustaw parametr SelfContained na wartość false lub parametr UseAppHost na wartość true.</target>
        <note>{StrBegin="NETSDK1067: "}</note>
      </trans-unit>
      <trans-unit id="FrameworkDependentAppHostRequiresVersion21">
        <source>NETSDK1068: The framework-dependent application host requires a target framework of at least 'netcoreapp2.1'.</source>
        <target state="translated">NETSDK1068: Host aplikacji zależnych od platformy wymaga co najmniej platformy docelowej „netcoreapp2.1”.</target>
        <note>{StrBegin="NETSDK1068: "}</note>
      </trans-unit>
      <trans-unit id="NETFrameworkToNonBuiltInNETStandard">
        <source>NETSDK1069: This project uses a library that targets .NET Standard 1.5 or higher, and the project targets a version of .NET Framework that doesn't have built-in support for that version of .NET Standard. Visit https://aka.ms/net-standard-known-issues for a set of known issues. Consider retargeting to .NET Framework 4.7.2.</source>
        <target state="translated">NETSDK1069: Projekt korzysta z biblioteki przeznaczonej dla platformy .NET Standard 1.5 lub nowszej, a projekt jest przeznaczony dla wersji programu .NET Framework, która nie ma wbudowanej obsługi tej wersji platformy .NET Standard. Odwiedź witrynę https://aka.ms/net-standard-known-issues, aby zapoznać się z zestawem znanych problemów. Rozważ zmianę elementu docelowego na program .NET Framework 4.7.2.</target>
        <note>{StrBegin="NETSDK1069: "}</note>
      </trans-unit>
      <trans-unit id="NoCompatibleTargetFramework">
        <source>NETSDK1002: Project '{0}' targets '{2}'. It cannot be referenced by a project that targets '{1}'.</source>
        <target state="translated">NETSDK1002: Projekt „{0}” ma platformę docelową „{2}”. Nie może on być przywoływany przez projekt z platformą docelową „{1}”.</target>
        <note>{StrBegin="NETSDK1002: "}</note>
      </trans-unit>
      <trans-unit id="InvalidFrameworkName">
        <source>NETSDK1003: Invalid framework name: '{0}'.</source>
        <target state="translated">NETSDK1003: Nieprawidłowa nazwa platformy: „{0}”.</target>
        <note>{StrBegin="NETSDK1003: "}</note>
      </trans-unit>
      <trans-unit id="AssetsFileNotFound">
        <source>NETSDK1004: Assets file '{0}' not found. Run a NuGet package restore to generate this file.</source>
        <target state="translated">NETSDK1004: Nie odnaleziono pliku zasobów „{0}”. Uruchom przywracanie pakietu NuGet, aby wygenerować ten plik.</target>
        <note>{StrBegin="NETSDK1004: "}</note>
      </trans-unit>
      <trans-unit id="AssetsFileMissingTarget">
        <source>NETSDK1005: Assets file '{0}' doesn't have a target for '{1}'. Ensure that restore has run and that you have included '{2}' in the TargetFrameworks for your project.</source>
        <target state="translated">NETSDK1005: Plik zasobów „{0}” nie ma obiektu docelowego dla „{1}”. Upewnij się, że uruchomiono przywracanie i że w elemencie TargetFrameworks dla projektu uwzględniono element „{2}”.</target>
        <note>{StrBegin="NETSDK1005: "}</note>
      </trans-unit>
      <trans-unit id="AssetsFilePathNotRooted">
        <source>NETSDK1006: Assets file path '{0}' is not rooted. Only full paths are supported.</source>
        <target state="translated">NETSDK1006: Ścieżka pliku zasobów „{0}” nie prowadzi do katalogu głównego. Tylko pełne ścieżki są obsługiwane.</target>
        <note>{StrBegin="NETSDK1006: "}</note>
      </trans-unit>
      <trans-unit id="CannotFindProjectInfo">
        <source>NETSDK1007: Cannot find project info for '{0}'. This can indicate a missing project reference.</source>
        <target state="translated">NETSDK1007: Nie odnaleziono informacji o projekcie dla elementu „{0}”. Może to wskazywać na brakujące odwołanie do projektu.</target>
        <note>{StrBegin="NETSDK1007: "}</note>
      </trans-unit>
      <trans-unit id="MissingItemMetadata">
        <source>NETSDK1008: Missing '{0}' metadata on '{1}' item '{2}'.</source>
        <target state="translated">NETSDK1008: Brak metadanych „{0}” w elemencie „{1}” „{2}”.</target>
        <note>{StrBegin="NETSDK1008: "}</note>
      </trans-unit>
      <trans-unit id="UnrecognizedPreprocessorToken">
        <source>NETSDK1009: Unrecognized preprocessor token '{0}' in '{1}'.</source>
        <target state="translated">NETSDK1009: Nierozpoznany token preprocesora „{0}” w elemencie „{1}”.</target>
        <note>{StrBegin="NETSDK1009: "}</note>
      </trans-unit>
      <trans-unit id="ContentPreproccessorParameterRequired">
        <source>NETSDK1010: The '{0}' task must be given a value for parameter '{1}' in order to consume preprocessed content.</source>
        <target state="translated">NETSDK1010: Dla zadania „{0}” musi zostać podana wartość parametru „{1}” w celu użycia wstępnie przetworzonej zawartości.</target>
        <note>{StrBegin="NETSDK1010: "}</note>
      </trans-unit>
      <trans-unit id="ProjectAssetsConsumedWithoutMSBuildProjectPath">
        <source>NETSDK1011: Assets are consumed from project '{0}', but no corresponding MSBuild project path was  found in '{1}'.</source>
        <target state="translated">NETSDK1011: Zasoby są używane z projektu „{0}”, ale w elemencie „{1}” nie odnaleziono odpowiadającej ścieżki projektu MSBuild.</target>
        <note>{StrBegin="NETSDK1011: "}</note>
      </trans-unit>
      <trans-unit id="UnexpectedFileType">
        <source>NETSDK1012: Unexpected file type for '{0}'. Type is both '{1}' and '{2}'.</source>
        <target state="translated">NETSDK1012: Nieoczekiwany typ pliku dla „{0}”. Typ to „{1}” oraz „{2}”.</target>
        <note>{StrBegin="NETSDK1012: "}</note>
      </trans-unit>
      <trans-unit id="CannotInferTargetFrameworkIdentiferAndVersion">
        <source>NETSDK1013: The TargetFramework value '{0}' was not recognized. It may be misspelled. If not, then the TargetFrameworkIdentifier and/or TargetFrameworkVersion properties must be specified explicitly.</source>
        <target state="translated">NETSDK1013: Nie rozpoznano wartości „{0}” elementu TargetFramework. Być może wpisano ją niepoprawnie. Jeśli nie, należy jawnie określić właściwości TargetFrameworkIdentifier i/lub TargetFrameworkVersion.</target>
        <note>{StrBegin="NETSDK1013: "}</note>
      </trans-unit>
      <trans-unit id="ContentItemDoesNotProvideOutputPath">
        <source>NETSDK1014: Content item for '{0}' sets '{1}', but does not provide  '{2}' or '{3}'.</source>
        <target state="translated">NETSDK1014: Element zawartości dla elementu „{0}” ustawia wartość „{1}”, ale nie zapewnia wartości „{2}” ani „{3}”.</target>
        <note>{StrBegin="NETSDK1014: "}</note>
      </trans-unit>
      <trans-unit id="DuplicatePreprocessorToken">
        <source>NETSDK1015: The preprocessor token '{0}' has been given more than one value. Choosing '{1}' as the value.</source>
        <target state="translated">NETSDK1015: Dla tokenu preprocesora „{0}” podano więcej niż jedną wartość. Wybieranie elementu „{1}” jako wartości.</target>
        <note>{StrBegin="NETSDK1015: "}</note>
      </trans-unit>
      <trans-unit id="UnableToFindResolvedPath">
        <source>NETSDK1016: Unable to find resolved path for '{0}'.</source>
        <target state="translated">NETSDK1016: Nie można odnaleźć rozpoznanej ścieżki dla elementu „{0}”.</target>
        <note>{StrBegin="NETSDK1016: "}</note>
      </trans-unit>
      <trans-unit id="AssetPreprocessorMustBeConfigured">
        <source>NETSDK1017: Asset preprocessor must be configured before assets are processed.</source>
        <target state="translated">NETSDK1017: Preprocesor zasobów musi być skonfigurowany przed przetworzeniem zasobów.</target>
        <note>{StrBegin="NETSDK1017: "}</note>
      </trans-unit>
      <trans-unit id="InvalidNuGetVersionString">
        <source>NETSDK1018: Invalid NuGet version string: '{0}'.</source>
        <target state="translated">NETSDK1018: Nieprawidłowy ciąg wersji NuGet: „{0}”.</target>
        <note>{StrBegin="NETSDK1018: "}</note>
      </trans-unit>
<<<<<<< HEAD
=======
      <trans-unit id="UnsupportedFramework">
        <source>NETSDK1019: {0} is an unsupported framework.</source>
        <target state="translated">NETSDK1019: {0} to nieobsługiwana platforma.</target>
        <note>{StrBegin="NETSDK1019: "}</note>
      </trans-unit>
>>>>>>> f180e914
      <trans-unit id="DuplicateItemsError">
        <source>NETSDK1022: Duplicate '{0}' items were included. The .NET SDK includes '{0}' items from your project directory by default. You can either remove these items from your project file, or set the '{1}' property to '{2}' if you want to explicitly include them in your project file. For more information, see {4}. The duplicate items were: {3}</source>
        <target state="translated">NETSDK1022: Zostały uwzględnione zduplikowane elementy „{0}”. Zestaw .NET SDK dołącza domyślnie elementy „{0}” z katalogu projektu. Możesz usunąć te elementy z pliku projektu lub ustawić dla właściwości „{1}” wartość „{2}”, aby jawnie uwzględnić je w pliku projektu.Aby uzyskać więcej informacji, zobacz {4}. Zduplikowane elementy: {3}</target>
        <note>{StrBegin="NETSDK1022: "}</note>
      </trans-unit>
      <trans-unit id="PackageReferenceOverrideWarning">
        <source>NETSDK1023: A PackageReference for '{0}' was included in your project. This package is implicitly referenced by the .NET SDK and you do not typically need to reference it from your project. For more information, see {1}</source>
        <target state="translated">NETSDK1023: Odwołanie do pakietu dla „{0}” zostało uwzględnione w projekcie. Ten pakiet jest jawnie przywoływany przez zestaw .NET SDK i zwykle nie ma potrzeby tworzenia odwołania do niego z projektu. Aby uzyskać więcej informacji, zobacz {1}</target>
        <note>{StrBegin="NETSDK1023: "}</note>
      </trans-unit>
      <trans-unit id="IncorrectPackageRoot">
        <source>NETSDK1020: Package Root {0} was incorrectly given for Resolved library {1}</source>
        <target state="translated">NETSDK1020: Podano niepoprawny element główny pakietu {0} dla rozpoznanej biblioteki {1}</target>
        <note>{StrBegin="NETSDK1020: "}</note>
      </trans-unit>
      <trans-unit id="MultipleFilesResolved">
        <source>NETSDK1021: More than one file found for {0}</source>
        <target state="translated">NETSDK1021: Znaleziono więcej niż jeden plik dla elementu {0}</target>
        <note>{StrBegin="NETSDK1021: "}</note>
      </trans-unit>
      <trans-unit id="FolderAlreadyExists">
        <source>NETSDK1024: Folder '{0}' already exists either delete it or provide a different ComposeWorkingDir</source>
        <target state="translated">NETSDK1024: Folder „{0}” już istnieje. Usuń go lub podaj inny katalog roboczy tworzenia (ComposeWorkingDir)</target>
        <note>{StrBegin="NETSDK1024: "}</note>
      </trans-unit>
      <trans-unit id="ParsingFiles">
        <source>NETSDK1026: Parsing the Files : '{0}'</source>
        <target state="translated">NETSDK1026: Analizowanie plików: „{0}”</target>
        <note>{StrBegin="NETSDK1026: "}</note>
      </trans-unit>
      <trans-unit id="PackageInfoLog">
        <source>NETSDK1027: Package Name='{0}', Version='{1}' was parsed</source>
        <target state="translated">NETSDK1027: Przeanalizowano pakiet o nazwie „{0}” w wersji „{1}”</target>
        <note>{StrBegin="NETSDK1027: "}</note>
      </trans-unit>
      <trans-unit id="RuntimeIdentifierWasNotSpecified">
        <source>NETSDK1028: Specify a RuntimeIdentifier</source>
        <target state="translated">NETSDK1028: Określ element RuntimeIdentifier</target>
        <note>{StrBegin="NETSDK1028: "}</note>
      </trans-unit>
      <trans-unit id="IncorrectTargetFormat">
        <source>NETSDK1025: WRThe target manifest {0} provided is of not the correct format</source>
        <target state="translated">NETSDK1025: Podany manifest docelowy {0} ma niepoprawny format</target>
        <note>{StrBegin="NETSDK1025: "}</note>
      </trans-unit>
      <trans-unit id="AppHostHasBeenModified">
        <source>NETSDK1029: Unable to use '{0}' as application host executable as it does not contain the expected placeholder byte sequence '{1}' that would mark where the application name would be written.</source>
        <target state="translated">NETSDK1029: Nie można użyć elementu „{0}” jako pliku wykonywalnego hosta aplikacji, ponieważ nie zawiera on oczekiwanej sekwencji bajtów symbolu zastępczego „{1}”, która wskazuje lokalizację zapisu nazwy aplikacji.</target>
        <note>{StrBegin="NETSDK1029: "}</note>
      </trans-unit>
      <trans-unit id="FileNameIsTooLong">
        <source>NETSDK1030: Given file name '{0}' is longer than 1024 bytes</source>
        <target state="translated">NETSDK1030: Podana nazwa pliku „{0}” jest dłuższa niż 1024 bajty</target>
        <note>{StrBegin="NETSDK1030: "}</note>
      </trans-unit>
      <trans-unit id="CannotHaveSelfContainedWithoutRuntimeIdentifier">
        <source>NETSDK1031: It is not supported to build or publish a self-contained application without specifying a RuntimeIdentifier.  Please either specify a RuntimeIdentifier or set SelfContained to false.</source>
        <target state="translated">NETSDK1031: Kompilowanie i publikowanie aplikacji autonomicznej bez określania elementu RuntimeIdentifier nie jest obsługiwane. Określ element RuntimeIdentifier lub ustaw wartość false dla elementu SelfContained.</target>
        <note>{StrBegin="NETSDK1031: "}</note>
      </trans-unit>
      <trans-unit id="ChoosingAssemblyVersion">
        <source>NETSDK1033: Choosing '{0}' because AssemblyVersion '{1}' is greater than '{2}'.</source>
        <target state="translated">NETSDK1033: Zostanie wybrany element „{0}”, ponieważ wartość atrybutu AssemblyVersion „{1}” jest większa niż „{2}”.</target>
        <note>{StrBegin="NETSDK1033: "}</note>
      </trans-unit>
      <trans-unit id="ChoosingFileVersion">
        <source>NETSDK1034: Choosing '{0}' because file version '{1}' is greater than '{2}'.</source>
        <target state="translated">NETSDK1034: Zostanie wybrany element „{0}”, ponieważ wersja pliku „{1}” jest nowsza niż „{2}”.</target>
        <note>{StrBegin="NETSDK1034: "}</note>
      </trans-unit>
      <trans-unit id="ChoosingPlatformItem">
        <source>NETSDK1035: Choosing '{0}' because it is a platform item.</source>
        <target state="translated">NETSDK1035: Zostanie wybrany element „{0}”, ponieważ jest to element platformy.</target>
        <note>{StrBegin="NETSDK1035: "}</note>
      </trans-unit>
      <trans-unit id="ChoosingPreferredPackage">
        <source>NETSDK1036: Choosing '{0}' because it comes from a package that is preferred.</source>
        <target state="translated">NETSDK1036: Zostanie wybrany element „{0}”, ponieważ pochodzi on z preferowanego pakietu.</target>
        <note>{StrBegin="NETSDK1036: "}</note>
      </trans-unit>
      <trans-unit id="ConflictCouldNotDetermineWinner">
        <source>NETSDK1037: Could not determine winner due to equal file and assembly versions.</source>
        <target state="translated">NETSDK1037: Nie można określić wyniku z powodu takich samych wersji pliku i zestawu.</target>
        <note>{StrBegin="NETSDK1037: "}</note>
      </trans-unit>
      <trans-unit id="CouldNotDetermineWinner_DoesntExist">
        <source>NETSDK1038: Could not determine winner because '{0}' does not exist.</source>
        <target state="translated">NETSDK1038: Nie można określić wyniku, ponieważ element „{0}” nie istnieje.</target>
        <note>{StrBegin="NETSDK1001: "}</note>
      </trans-unit>
      <trans-unit id="CouldNotDetermineWinner_FileVersion">
        <source>NETSDK1039: Could not determine a winner because '{0}' has no file version.</source>
        <target state="translated">NETSDK1039: Nie można określić wyniku, ponieważ element „{0}” nie ma wersji pliku.</target>
        <note>{StrBegin="NETSDK1039: "}</note>
      </trans-unit>
      <trans-unit id="CouldNotDetermineWinner_NotAnAssembly">
        <source>NETSDK1040: Could not determine a winner because '{0}' is not an assembly.</source>
        <target state="translated">NETSDK1040: Nie można określić wyniku, ponieważ element „{0}” nie jest zestawem.</target>
        <note>{StrBegin="NETSDK1040: "}</note>
      </trans-unit>
      <trans-unit id="EncounteredConflict">
        <source>NETSDK1041: Encountered conflict between '{0}' and '{1}'.</source>
        <target state="translated">NETSDK1041: Napotkano konflikt między elementem „{0}” i „{1}”.</target>
        <note>{StrBegin="NETSDK1041: "}</note>
      </trans-unit>
      <trans-unit id="CouldNotLoadPlatformManifest">
        <source>NETSDK1042: Could not load PlatformManifest from '{0}' because it did not exist.</source>
        <target state="translated">NETSDK1042: Nie można załadować elementu PlatformManifest z lokalizacji „{0}”, ponieważ ta lokalizacja nie istnieje.</target>
        <note>{StrBegin="NETSDK1042: "}</note>
      </trans-unit>
      <trans-unit id="ErrorParsingPlatformManifest">
        <source>NETSDK1043: Error parsing PlatformManifest from '{0}' line {1}.  Lines must have the format {2}.</source>
        <target state="translated">NETSDK1043: Wystąpił błąd podczas analizowania elementu PlatformManifest w wierszu „{0}” {1}. Wiersze muszą mieć format {2}.</target>
        <note>{StrBegin="NETSDK1043: "}</note>
      </trans-unit>
      <trans-unit id="ErrorParsingPlatformManifestInvalidValue">
        <source>NETSDK1044: Error parsing PlatformManifest from '{0}' line {1}.  {2} '{3}' was invalid.</source>
        <target state="translated">NETSDK1044: Wystąpił błąd podczas analizowania elementu PlatformManifest w wierszu „{0}” {1}. Element {2} „{3}” jest nieprawidłowy.</target>
        <note>{StrBegin="NETSDK1044: "}</note>
      </trans-unit>
      <trans-unit id="UnsupportedFramework">
        <source>NETSDK1019: {0} is an unsupported framework.</source>
        <target state="translated">NETSDK1019: {0} to nieobsługiwana platforma.</target>
        <note>{StrBegin="NETSDK1019: "}</note>
      </trans-unit>
      <trans-unit id="UnsupportedTargetFrameworkVersion">
        <source>NETSDK1045: The current .NET SDK does not support targeting {0} {1}.  Either target {0} {2} or lower, or use a version of the .NET SDK that supports {0} {1}.</source>
        <target state="translated">NETSDK1045: Bieżący zestaw .NET SDK nie obsługuje używania środowiska docelowego {0} {1}. Użyj jako środowiska docelowego wersji {0} {2} lub starszej albo użyj wersji zestawu .NET SDK obsługującej środowisko {0} {1}.</target>
        <note>{StrBegin="NETSDK1045: "}</note>
      </trans-unit>
      <trans-unit id="AssetsFileMissingRuntimeIdentifier">
        <source>NETSDK1047: Assets file '{0}' doesn't have a target for '{1}'. Ensure that restore has run and that you have included '{2}' in the TargetFrameworks for your project. You may also need to include '{3}' in your project's RuntimeIdentifiers.</source>
        <target state="translated">NETSDK1047: Plik zasobów „{0}” nie ma obiektu docelowego dla „{1}”. Upewnij się, że uruchomiono przywracanie i że w elemencie TargetFrameworks dla projektu uwzględniono element „{2}”. Może być też konieczne uwzględnienie elementu „{3}” w obszarze RuntimeIdentifiers projektu.</target>
        <note>{StrBegin="NETSDK1047: "}</note>
      </trans-unit>
      <trans-unit id="TargetFrameworkWithSemicolon">
        <source>NETSDK1046: The TargetFramework value '{0}' is not valid. To multi-target, use the 'TargetFrameworks' property instead.</source>
        <target state="translated">NETSDK1046: Wartość „{0}” elementu TargetFramework jest nieprawidłowa. Aby obsługiwać wiele środowisk docelowych, użyj zamiast tego właściwości TargetFrameworks.</target>
        <note>{StrBegin="NETSDK1046: "}</note>
      </trans-unit>
<<<<<<< HEAD
      <trans-unit id="SkippingAdditionalProbingPaths">
        <source>NETSDK1048: 'AdditionalProbingPaths' were specified for GenerateRuntimeConfigurationFiles, but are being skipped because 'RuntimeConfigDevPath' is empty.</source>
        <target state="translated">NETSDK1048: Dla elementu GenerateRuntimeConfigurationFiles określono ścieżki AdditionalProbingPaths, ale są one pomijane, ponieważ element „RuntimeConfigDevPath” jest pusty.</target>
        <note>{StrBegin="NETSDK1048: "}</note>
      </trans-unit>
=======
>>>>>>> f180e914
      <trans-unit id="GetDependsOnNETStandardFailedWithException">
        <source>NETSDK1049: Resolved file has a bad image, no metadata, or is otherwise inaccessible. {0} {1}</source>
        <target state="translated">NETSDK1049: Rozpoznany plik ma nieprawidłowy obraz, nie ma metadanych lub jest w inny sposób niedostępny. {0} {1}</target>
        <note>{StrBegin="NETSDK1049: "}</note>
      </trans-unit>
      <trans-unit id="UnsupportedSDKVersionForNetStandard20">
        <source>NETSDK1050: The version of Microsoft.NET.Sdk used by this project is insufficient to support references to libraries targeting .NET Standard 1.5 or higher.  Please install version 2.0 or higher of the .NET Core SDK.</source>
        <target state="translated">NETSDK1050: Używana przez ten projekt wersja zestawu Microsoft.NET.Sdk jest niewystarczająca do zapewnienia obsługi odwołań do bibliotek przeznaczonych dla platformy .NET Standard 1.5 lub nowszych. Zainstaluj zestaw .NET Core SDK w wersji co najmniej 2.0.</target>
        <note>{StrBegin="NETSDK1050: "}</note>
      </trans-unit>
      <trans-unit id="SkippingAdditionalProbingPaths">
        <source>NETSDK1048: 'AdditionalProbingPaths' were specified for GenerateRuntimeConfigurationFiles, but are being skipped because 'RuntimeConfigDevPath' is empty.</source>
        <target state="translated">NETSDK1048: Dla elementu GenerateRuntimeConfigurationFiles określono ścieżki AdditionalProbingPaths, ale są one pomijane, ponieważ element „RuntimeConfigDevPath” jest pusty.</target>
        <note>{StrBegin="NETSDK1048: "}</note>
      </trans-unit>
      <trans-unit id="CannotHaveRuntimeIdentifierPlatformMismatchPlatformTarget">
        <source>NETSDK1032: The RuntimeIdentifier platform '{0}' and the PlatformTarget '{1}' must be compatible.</source>
        <target state="translated">NETSDK1032: Platforma elementu RuntimeIdentifier „{0}” i element PlatformTarget „{1}” muszą być zgodne.</target>
        <note>{StrBegin="NETSDK1032: "}</note>
      </trans-unit>
      <trans-unit id="ErrorParsingFrameworkListInvalidValue">
        <source>NETSDK1051: Error parsing FrameworkList from '{0}'.  {1} '{2}' was invalid.</source>
        <target state="translated">NETSDK1051: Błąd analizowania elementu FrameworkList z elementu „{0}”. Element {1} „{2}” był nieprawidłowy.</target>
        <note>{StrBegin="NETSDK1051: "}</note>
      </trans-unit>
      <trans-unit id="FrameworkListPathNotRooted">
        <source>NETSDK1052: Framework list file path '{0}' is not rooted. Only full paths are supported.</source>
        <target state="translated">NETSDK1052: Ścieżka pliku z listą struktur „{0}” nie zaczyna się od katalogu głównego. Obsługiwane są tylko pełne ścieżki.</target>
        <note>{StrBegin="NETSDK1052: "}</note>
      </trans-unit>
      <trans-unit id="PackAsToolCannotSupportSelfContained">
        <source>NETSDK1053: Pack as tool does not support self contained.</source>
        <target state="translated">NETSDK1053: Funkcja pakowania jako narzędzie nie obsługuje elementów autonomicznych.</target>
        <note>{StrBegin="NETSDK1001: "}</note>
      </trans-unit>
      <trans-unit id="UnsupportedRuntimeIdentifier">
        <source>NETSDK1056: Project is targeting runtime '{0}' but did not resolve any runtime-specific packages. This runtime may not be supported by the target framework.</source>
        <target state="translated">NETSDK1056: Projekt jest przeznaczony dla środowiska uruchomieniowego „{0}”, ale nie rozpoznaje żadnych pakietów specyficznych dla tego środowiska. To środowisko uruchomieniowe nie może być obsługiwane przez platformę docelową.</target>
        <note>{StrBegin="NETSDK1056: "}</note>
      </trans-unit>
      <trans-unit id="UsingPreviewSdkWarning">
<<<<<<< HEAD
        <source>NETSDK1057: You are using a preview version of .NET Core. See: https://aka.ms/dotnet-core-preview</source>
        <target state="needs-review-translation">NETSDK1057: Korzystasz z zestawu .NET Core SDK w wersji zapoznawczej. Możesz zdefiniować wersję zestawu SDK za pomocą pliku global.json w bieżącym projekcie. Więcej informacji można znaleźć na stronie https://go.microsoft.com/fwlink/?linkid=869452</target>
=======
        <source>NETSDK1057: You are working with a preview version of the .NET Core SDK. You can define the SDK version via a global.json file in the current project. More at https://go.microsoft.com/fwlink/?linkid=869452</source>
        <target state="translated">NETSDK1057: Korzystasz z zestawu .NET Core SDK w wersji zapoznawczej. Możesz zdefiniować wersję zestawu SDK za pomocą pliku global.json w bieżącym projekcie. Więcej informacji można znaleźć na stronie https://go.microsoft.com/fwlink/?linkid=869452</target>
>>>>>>> f180e914
        <note>{StrBegin="NETSDK1057: "}</note>
      </trans-unit>
      <trans-unit id="InvalidItemSpecToUse">
        <source>NETSDK1058: Invalid value for ItemSpecToUse parameter: '{0}'.  This property must be blank or set to 'Left' or 'Right'</source>
        <target state="translated">NETSDK1058: Nieprawidłowa wartość parametru ItemSpecToUse: „{0}”. Ta właściwość musi być pusta lub ustawiona na wartość „Left” albo „Right”</target>
        <note>{StrBegin="NETSDK1058: "}
The following are names of parameters or literal values and should not be translated: ItemSpecToUse, Left, Right</note>
      </trans-unit>
      <trans-unit id="ProjectContainsObsoleteDotNetCliTool">
        <source>NETSDK1059: The tool '{0}' is now included in the .NET Core SDK. Information on resolving this warning is available at (https://aka.ms/dotnetclitools-in-box).</source>
        <target state="translated">NETSDK1059: Narzędzie „{0}” jest teraz dołączone do zestawu .NET Core SDK. Informacje dotyczące sposobu rozwiązania problemu wskazanego w ostrzeżeniu można znaleźć na stronie https://aka.ms/dotnetclitools-in-box.</target>
        <note>{StrBegin="NETSDK1059: "}</note>
      </trans-unit>
      <trans-unit id="ErrorReadingAssetsFile">
        <source>NETSDK1060: Error reading assets file: {0}</source>
        <target state="translated">NETSDK1060: Błąd podczas odczytywania pliku zasobów: {0}</target>
        <note>{StrBegin="NETSDK1060: "}</note>
      </trans-unit>
      <trans-unit id="MismatchedPlatformPackageVersion">
        <source>NETSDK1061: The project was restored using {0} version {1}, but with current settings, version {2} would be used instead. To resolve this issue, make sure the same settings are used for restore and for subsequent operations such as build or publish. Typically this issue can occur if the RuntimeIdentifier property is set during build or publish but not during restore. For more information, see https://aka.ms/dotnet-runtime-patch-selection.</source>
<<<<<<< HEAD
        <target state="needs-review-translation">NETSDK1061: Projekt został przywrócony przy użyciu pakietu {0} w wersji {1}, ale w przypadku bieżących ustawień zostałaby użyta wersja {2}. Aby rozwiązać ten problem, upewnij się, że na potrzeby przywracania i kolejnych operacji, takich jak kompilowanie lub publikowanie, są używane te same ustawienia. Zazwyczaj ten problem występuje, jeśli właściwość RuntimeIdentifier została ustawiona podczas kompilowania lub publikowania, ale nie podczas przywracania.</target>
=======
        <target state="translated">NETSDK1061: Projekt został przywrócony przy użyciu pakietu {0} w wersji {1}, ale w przypadku bieżących ustawień zamiast niej zostałaby użyta wersja {2}. Aby rozwiązać ten problem, upewnij się, że te same ustawienia są używane do przywracania i dla kolejnych operacji, takich jak kompilacja lub publikowanie. Ten problem zazwyczaj występuje, gdy właściwość RuntimeIdentifier jest ustawiona podczas kompilacji lub publikowania, ale nie podczas przywracania. Aby uzyskać więcej informacji, zobacz https://aka.ms/dotnet-runtime-patch-selection.</target>
>>>>>>> f180e914
        <note>{StrBegin="NETSDK1061: "}
{0} - Package Identifier for platform package
{1} - Restored version of platform package
{2} - Current version of platform package</note>
      </trans-unit>
      <trans-unit id="AssetsFileNotSet">
        <source>NETSDK1063: The path to the project assets file was not set. Run a NuGet package restore to generate this file.</source>
        <target state="translated">NETSDK1063: Nie ustawiono ścieżki do pliku zasobów projektu. Uruchom przywracanie pakietu NuGet, aby wygenerować ten plik.</target>
        <note>{StrBegin="NETSDK1063: "}</note>
      </trans-unit>
      <trans-unit id="DotnetToolOnlySupportNetcoreapp">
        <source>NETSDK1054: only supports .NET Core.</source>
        <target state="translated">NETSDK1054: obsługuje tylko platformę .NET Core.</target>
        <note>{StrBegin="NETSDK1054: "}</note>
      </trans-unit>
      <trans-unit id="DotnetToolDoesNotSupportTFMLowerThanNetcoreapp21">
        <source>NETSDK1055: DotnetTool does not support target framework lower than netcoreapp2.1.</source>
        <target state="translated">NETSDK1055: Narzędzie DotnetTool nie obsługuje docelowej struktury w wersji niższej niż netcoreapp2.1.</target>
        <note>{StrBegin="NETSDK1055: "}</note>
      </trans-unit>
      <trans-unit id="UnableToUsePackageAssetsCache">
        <source>NETSDK1062: Unable to use package assets cache due to I/O error. This can occur when the same project is built more than once in parallel. Performance may be degraded, but the build result will not be impacted.</source>
        <target state="translated">NETSDK1062: Nie można użyć pamięci podręcznej zasobów pakietu ze względu na błąd we/wy. Do tej sytuacji może dochodzić, gdy ten sam projekt jest kompilowany więcej niż jeden raz jednocześnie. Może wystąpić spadek wydajności, ale nie będzie mieć to wpływu na wyniki kompilacji.</target>
        <note>{StrBegin="NETSDK1062: "}</note>
      </trans-unit>
      <trans-unit id="PackageNotFound">
        <source>NETSDK1064: Package {0}, version {1} was not found. It might have been deleted since NuGet restore. Otherwise, NuGet restore might have only partially completed, which might have been due to maximum path length restrictions.</source>
        <target state="translated">NETSDK1064: Nie odnaleziono pakietu {0} w wersji {1}. Mógł on zostać usunięty po przywróceniu pakietu NuGet. W innym przypadku przywrócenie pakietu NuGet mogło zostać ukończone tylko częściowo, co mogło być spowodowane ograniczeniami wynikającymi z maksymalnej długości ścieżki.</target>
        <note>{StrBegin="NETSDK1064: "}</note>
      </trans-unit>
      <trans-unit id="CannotFindApphostForRid">
        <source>NETSDK1065: Cannot find app host for {0}. {0} could be an invalid runtime identifier (RID). For more information about RID, see https://aka.ms/rid-catalog.</source>
        <target state="translated">NETSDK1065: Nie można odnaleźć hosta aplikacji dla elementu {0}. {0} może być nieprawidłowym identyfikatorem środowiska uruchomieniowego. Aby uzyskać więcej informacji na temat identyfikatora środowiska uruchomieniowego, zobacz https://aka.ms/rid-catalog.</target>
        <note>{StrBegin="NETSDK1065: "}</note>
      </trans-unit>
    </body>
  </file>
</xliff><|MERGE_RESOLUTION|>--- conflicted
+++ resolved
@@ -112,14 +112,11 @@
         <target state="translated">NETSDK1018: Nieprawidłowy ciąg wersji NuGet: „{0}”.</target>
         <note>{StrBegin="NETSDK1018: "}</note>
       </trans-unit>
-<<<<<<< HEAD
-=======
       <trans-unit id="UnsupportedFramework">
         <source>NETSDK1019: {0} is an unsupported framework.</source>
         <target state="translated">NETSDK1019: {0} to nieobsługiwana platforma.</target>
         <note>{StrBegin="NETSDK1019: "}</note>
       </trans-unit>
->>>>>>> f180e914
       <trans-unit id="DuplicateItemsError">
         <source>NETSDK1022: Duplicate '{0}' items were included. The .NET SDK includes '{0}' items from your project directory by default. You can either remove these items from your project file, or set the '{1}' property to '{2}' if you want to explicitly include them in your project file. For more information, see {4}. The duplicate items were: {3}</source>
         <target state="translated">NETSDK1022: Zostały uwzględnione zduplikowane elementy „{0}”. Zestaw .NET SDK dołącza domyślnie elementy „{0}” z katalogu projektu. Możesz usunąć te elementy z pliku projektu lub ustawić dla właściwości „{1}” wartość „{2}”, aby jawnie uwzględnić je w pliku projektu.Aby uzyskać więcej informacji, zobacz {4}. Zduplikowane elementy: {3}</target>
@@ -240,11 +237,6 @@
         <target state="translated">NETSDK1044: Wystąpił błąd podczas analizowania elementu PlatformManifest w wierszu „{0}” {1}. Element {2} „{3}” jest nieprawidłowy.</target>
         <note>{StrBegin="NETSDK1044: "}</note>
       </trans-unit>
-      <trans-unit id="UnsupportedFramework">
-        <source>NETSDK1019: {0} is an unsupported framework.</source>
-        <target state="translated">NETSDK1019: {0} to nieobsługiwana platforma.</target>
-        <note>{StrBegin="NETSDK1019: "}</note>
-      </trans-unit>
       <trans-unit id="UnsupportedTargetFrameworkVersion">
         <source>NETSDK1045: The current .NET SDK does not support targeting {0} {1}.  Either target {0} {2} or lower, or use a version of the .NET SDK that supports {0} {1}.</source>
         <target state="translated">NETSDK1045: Bieżący zestaw .NET SDK nie obsługuje używania środowiska docelowego {0} {1}. Użyj jako środowiska docelowego wersji {0} {2} lub starszej albo użyj wersji zestawu .NET SDK obsługującej środowisko {0} {1}.</target>
@@ -260,29 +252,21 @@
         <target state="translated">NETSDK1046: Wartość „{0}” elementu TargetFramework jest nieprawidłowa. Aby obsługiwać wiele środowisk docelowych, użyj zamiast tego właściwości TargetFrameworks.</target>
         <note>{StrBegin="NETSDK1046: "}</note>
       </trans-unit>
-<<<<<<< HEAD
+      <trans-unit id="GetDependsOnNETStandardFailedWithException">
+        <source>NETSDK1049: Resolved file has a bad image, no metadata, or is otherwise inaccessible. {0} {1}</source>
+        <target state="translated">NETSDK1049: Rozpoznany plik ma nieprawidłowy obraz, nie ma metadanych lub jest w inny sposób niedostępny. {0} {1}</target>
+        <note>{StrBegin="NETSDK1049: "}</note>
+      </trans-unit>
+      <trans-unit id="UnsupportedSDKVersionForNetStandard20">
+        <source>NETSDK1050: The version of Microsoft.NET.Sdk used by this project is insufficient to support references to libraries targeting .NET Standard 1.5 or higher.  Please install version 2.0 or higher of the .NET Core SDK.</source>
+        <target state="translated">NETSDK1050: Używana przez ten projekt wersja zestawu Microsoft.NET.Sdk jest niewystarczająca do zapewnienia obsługi odwołań do bibliotek przeznaczonych dla platformy .NET Standard 1.5 lub nowszych. Zainstaluj zestaw .NET Core SDK w wersji co najmniej 2.0.</target>
+        <note>{StrBegin="NETSDK1050: "}</note>
+      </trans-unit>
       <trans-unit id="SkippingAdditionalProbingPaths">
         <source>NETSDK1048: 'AdditionalProbingPaths' were specified for GenerateRuntimeConfigurationFiles, but are being skipped because 'RuntimeConfigDevPath' is empty.</source>
         <target state="translated">NETSDK1048: Dla elementu GenerateRuntimeConfigurationFiles określono ścieżki AdditionalProbingPaths, ale są one pomijane, ponieważ element „RuntimeConfigDevPath” jest pusty.</target>
         <note>{StrBegin="NETSDK1048: "}</note>
       </trans-unit>
-=======
->>>>>>> f180e914
-      <trans-unit id="GetDependsOnNETStandardFailedWithException">
-        <source>NETSDK1049: Resolved file has a bad image, no metadata, or is otherwise inaccessible. {0} {1}</source>
-        <target state="translated">NETSDK1049: Rozpoznany plik ma nieprawidłowy obraz, nie ma metadanych lub jest w inny sposób niedostępny. {0} {1}</target>
-        <note>{StrBegin="NETSDK1049: "}</note>
-      </trans-unit>
-      <trans-unit id="UnsupportedSDKVersionForNetStandard20">
-        <source>NETSDK1050: The version of Microsoft.NET.Sdk used by this project is insufficient to support references to libraries targeting .NET Standard 1.5 or higher.  Please install version 2.0 or higher of the .NET Core SDK.</source>
-        <target state="translated">NETSDK1050: Używana przez ten projekt wersja zestawu Microsoft.NET.Sdk jest niewystarczająca do zapewnienia obsługi odwołań do bibliotek przeznaczonych dla platformy .NET Standard 1.5 lub nowszych. Zainstaluj zestaw .NET Core SDK w wersji co najmniej 2.0.</target>
-        <note>{StrBegin="NETSDK1050: "}</note>
-      </trans-unit>
-      <trans-unit id="SkippingAdditionalProbingPaths">
-        <source>NETSDK1048: 'AdditionalProbingPaths' were specified for GenerateRuntimeConfigurationFiles, but are being skipped because 'RuntimeConfigDevPath' is empty.</source>
-        <target state="translated">NETSDK1048: Dla elementu GenerateRuntimeConfigurationFiles określono ścieżki AdditionalProbingPaths, ale są one pomijane, ponieważ element „RuntimeConfigDevPath” jest pusty.</target>
-        <note>{StrBegin="NETSDK1048: "}</note>
-      </trans-unit>
       <trans-unit id="CannotHaveRuntimeIdentifierPlatformMismatchPlatformTarget">
         <source>NETSDK1032: The RuntimeIdentifier platform '{0}' and the PlatformTarget '{1}' must be compatible.</source>
         <target state="translated">NETSDK1032: Platforma elementu RuntimeIdentifier „{0}” i element PlatformTarget „{1}” muszą być zgodne.</target>
@@ -309,13 +293,8 @@
         <note>{StrBegin="NETSDK1056: "}</note>
       </trans-unit>
       <trans-unit id="UsingPreviewSdkWarning">
-<<<<<<< HEAD
-        <source>NETSDK1057: You are using a preview version of .NET Core. See: https://aka.ms/dotnet-core-preview</source>
-        <target state="needs-review-translation">NETSDK1057: Korzystasz z zestawu .NET Core SDK w wersji zapoznawczej. Możesz zdefiniować wersję zestawu SDK za pomocą pliku global.json w bieżącym projekcie. Więcej informacji można znaleźć na stronie https://go.microsoft.com/fwlink/?linkid=869452</target>
-=======
         <source>NETSDK1057: You are working with a preview version of the .NET Core SDK. You can define the SDK version via a global.json file in the current project. More at https://go.microsoft.com/fwlink/?linkid=869452</source>
         <target state="translated">NETSDK1057: Korzystasz z zestawu .NET Core SDK w wersji zapoznawczej. Możesz zdefiniować wersję zestawu SDK za pomocą pliku global.json w bieżącym projekcie. Więcej informacji można znaleźć na stronie https://go.microsoft.com/fwlink/?linkid=869452</target>
->>>>>>> f180e914
         <note>{StrBegin="NETSDK1057: "}</note>
       </trans-unit>
       <trans-unit id="InvalidItemSpecToUse">
@@ -336,11 +315,7 @@
       </trans-unit>
       <trans-unit id="MismatchedPlatformPackageVersion">
         <source>NETSDK1061: The project was restored using {0} version {1}, but with current settings, version {2} would be used instead. To resolve this issue, make sure the same settings are used for restore and for subsequent operations such as build or publish. Typically this issue can occur if the RuntimeIdentifier property is set during build or publish but not during restore. For more information, see https://aka.ms/dotnet-runtime-patch-selection.</source>
-<<<<<<< HEAD
-        <target state="needs-review-translation">NETSDK1061: Projekt został przywrócony przy użyciu pakietu {0} w wersji {1}, ale w przypadku bieżących ustawień zostałaby użyta wersja {2}. Aby rozwiązać ten problem, upewnij się, że na potrzeby przywracania i kolejnych operacji, takich jak kompilowanie lub publikowanie, są używane te same ustawienia. Zazwyczaj ten problem występuje, jeśli właściwość RuntimeIdentifier została ustawiona podczas kompilowania lub publikowania, ale nie podczas przywracania.</target>
-=======
         <target state="translated">NETSDK1061: Projekt został przywrócony przy użyciu pakietu {0} w wersji {1}, ale w przypadku bieżących ustawień zamiast niej zostałaby użyta wersja {2}. Aby rozwiązać ten problem, upewnij się, że te same ustawienia są używane do przywracania i dla kolejnych operacji, takich jak kompilacja lub publikowanie. Ten problem zazwyczaj występuje, gdy właściwość RuntimeIdentifier jest ustawiona podczas kompilacji lub publikowania, ale nie podczas przywracania. Aby uzyskać więcej informacji, zobacz https://aka.ms/dotnet-runtime-patch-selection.</target>
->>>>>>> f180e914
         <note>{StrBegin="NETSDK1061: "}
 {0} - Package Identifier for platform package
 {1} - Restored version of platform package
