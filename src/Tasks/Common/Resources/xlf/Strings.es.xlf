--- conflicted
+++ resolved
@@ -314,13 +314,8 @@
         <note>{StrBegin="NETSDK1060: "}</note>
       </trans-unit>
       <trans-unit id="MismatchedPlatformPackageVersion">
-<<<<<<< HEAD
         <source>NETSDK1061: The project was restored using {0} version {1}, but with current settings, version {2} would be used instead. To resolve this issue, make sure the same settings are used for restore and for subsequent operations such as build or publish. Typically this issue can occur if the RuntimeIdentifier property is set during build or publish but not during restore. For more information, see https://aka.ms/dotnet-runtime-patch-selection.</source>
         <target state="needs-review-translation">El proyecto se restauró con {0} versión {1}, pero debería utilizarse la versión {2} con la configuración actual. Para resolver el problema, asegúrese de usar la misma configuración para restaurar y para las operaciones posteriores, como la compilación o la publicación. Este problema suele ocurrir si la propiedad RuntimeIdentifier se establece durante la compilación o la publicación, pero no durante la restauración.</target>
-=======
-        <source>NETSDK1061: The project was restored using {0} version {1}, but with current settings, version {2} would be used instead.  To resolve this issue, make sure the same settings are used for restore and for subsequent operations such as build or publish.  Typically this issue can occur if the RuntimeIdentifier property is set during build or publish but not during restore.</source>
-        <target state="translated">NETSDK1061: El proyecto se restauró con {0} versión {1}, pero debería utilizarse la versión {2} con la configuración actual. Para resolver el problema, asegúrese de usar la misma configuración para restaurar y para las operaciones posteriores, como la compilación o la publicación. Este problema suele ocurrir si la propiedad RuntimeIdentifier se establece durante la compilación o la publicación, pero no durante la restauración.</target>
->>>>>>> 581f5371
         <note>{StrBegin="NETSDK1061: "}
 {0} - Package Identifier for platform package
 {1} - Restored version of platform package
