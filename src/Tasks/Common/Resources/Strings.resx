﻿<?xml version="1.0" encoding="utf-8"?>
<root>
  <!-- 
    Microsoft ResX Schema 
    
    Version 2.0
    
    The primary goals of this format is to allow a simple XML format 
    that is mostly human readable. The generation and parsing of the 
    various data types are done through the TypeConverter classes 
    associated with the data types.
    
    Example:
    
    ... ado.net/XML headers & schema ...
    <resheader name="resmimetype">text/microsoft-resx</resheader>
    <resheader name="version">2.0</resheader>
    <resheader name="reader">System.Resources.ResXResourceReader, System.Windows.Forms, ...</resheader>
    <resheader name="writer">System.Resources.ResXResourceWriter, System.Windows.Forms, ...</resheader>
    <data name="Name1"><value>this is my long string</value><comment>this is a comment</comment></data>
    <data name="Color1" type="System.Drawing.Color, System.Drawing">Blue</data>
    <data name="Bitmap1" mimetype="application/x-microsoft.net.object.binary.base64">
        <value>[base64 mime encoded serialized .NET Framework object]</value>
    </data>
    <data name="Icon1" type="System.Drawing.Icon, System.Drawing" mimetype="application/x-microsoft.net.object.bytearray.base64">
        <value>[base64 mime encoded string representing a byte array form of the .NET Framework object]</value>
        <comment>This is a comment</comment>
    </data>
                
    There are any number of "resheader" rows that contain simple 
    name/value pairs.
    
    Each data row contains a name, and value. The row also contains a 
    type or mimetype. Type corresponds to a .NET class that support 
    text/value conversion through the TypeConverter architecture. 
    Classes that don't support this are serialized and stored with the 
    mimetype set.
    
    The mimetype is used for serialized objects, and tells the 
    ResXResourceReader how to depersist the object. This is currently not 
    extensible. For a given mimetype the value must be set accordingly:
    
    Note - application/x-microsoft.net.object.binary.base64 is the format 
    that the ResXResourceWriter will generate, however the reader can 
    read any of the formats listed below.
    
    mimetype: application/x-microsoft.net.object.binary.base64
    value   : The object must be serialized with 
            : System.Runtime.Serialization.Formatters.Binary.BinaryFormatter
            : and then encoded with base64 encoding.
    
    mimetype: application/x-microsoft.net.object.soap.base64
    value   : The object must be serialized with 
            : System.Runtime.Serialization.Formatters.Soap.SoapFormatter
            : and then encoded with base64 encoding.

    mimetype: application/x-microsoft.net.object.bytearray.base64
    value   : The object must be serialized into a byte array 
            : using a System.ComponentModel.TypeConverter
            : and then encoded with base64 encoding.
    -->
  <xsd:schema id="root" xmlns="" xmlns:xsd="http://www.w3.org/2001/XMLSchema" xmlns:msdata="urn:schemas-microsoft-com:xml-msdata">
    <xsd:import namespace="http://www.w3.org/XML/1998/namespace" />
    <xsd:element name="root" msdata:IsDataSet="true">
      <xsd:complexType>
        <xsd:choice maxOccurs="unbounded">
          <xsd:element name="metadata">
            <xsd:complexType>
              <xsd:sequence>
                <xsd:element name="value" type="xsd:string" minOccurs="0" />
              </xsd:sequence>
              <xsd:attribute name="name" use="required" type="xsd:string" />
              <xsd:attribute name="type" type="xsd:string" />
              <xsd:attribute name="mimetype" type="xsd:string" />
              <xsd:attribute ref="xml:space" />
            </xsd:complexType>
          </xsd:element>
          <xsd:element name="assembly">
            <xsd:complexType>
              <xsd:attribute name="alias" type="xsd:string" />
              <xsd:attribute name="name" type="xsd:string" />
            </xsd:complexType>
          </xsd:element>
          <xsd:element name="data">
            <xsd:complexType>
              <xsd:sequence>
                <xsd:element name="value" type="xsd:string" minOccurs="0" msdata:Ordinal="1" />
                <xsd:element name="comment" type="xsd:string" minOccurs="0" msdata:Ordinal="2" />
              </xsd:sequence>
              <xsd:attribute name="name" type="xsd:string" use="required" msdata:Ordinal="1" />
              <xsd:attribute name="type" type="xsd:string" msdata:Ordinal="3" />
              <xsd:attribute name="mimetype" type="xsd:string" msdata:Ordinal="4" />
              <xsd:attribute ref="xml:space" />
            </xsd:complexType>
          </xsd:element>
          <xsd:element name="resheader">
            <xsd:complexType>
              <xsd:sequence>
                <xsd:element name="value" type="xsd:string" minOccurs="0" msdata:Ordinal="1" />
              </xsd:sequence>
              <xsd:attribute name="name" type="xsd:string" use="required" />
            </xsd:complexType>
          </xsd:element>
        </xsd:choice>
      </xsd:complexType>
    </xsd:element>
  </xsd:schema>
  <resheader name="resmimetype">
    <value>text/microsoft-resx</value>
  </resheader>
  <resheader name="version">
    <value>2.0</value>
  </resheader>
  <resheader name="reader">
    <value>System.Resources.ResXResourceReader, System.Windows.Forms, Version=4.0.0.0, Culture=neutral, PublicKeyToken=b77a5c561934e089</value>
  </resheader>
  <resheader name="writer">
    <value>System.Resources.ResXResourceWriter, System.Windows.Forms, Version=4.0.0.0, Culture=neutral, PublicKeyToken=b77a5c561934e089</value>
  </resheader>
  <data name="AtLeastOneTargetFrameworkMustBeSpecified" xml:space="preserve">
    <value>NETSDK1001: At least one possible target framework must be specified.</value>
    <comment>{StrBegin="NETSDK1001: "}</comment>
  </data>
  <data name="NoCompatibleTargetFramework" xml:space="preserve">
    <value>NETSDK1002: Project '{0}' targets '{2}'. It cannot be referenced by a project that targets '{1}'.</value>
    <comment>{StrBegin="NETSDK1002: "}</comment>
  </data>
  <data name="InvalidFrameworkName" xml:space="preserve">
    <value>NETSDK1003: Invalid framework name: '{0}'.</value>
    <comment>{StrBegin="NETSDK1003: "}</comment>
  </data>
  <data name="AssetsFileNotFound" xml:space="preserve">
    <value>NETSDK1004: Assets file '{0}' not found. Run a NuGet package restore to generate this file.</value>
    <comment>{StrBegin="NETSDK1004: "}</comment>
  </data>
  <data name="AssetsFileMissingTarget" xml:space="preserve">
    <value>NETSDK1005: Assets file '{0}' doesn't have a target for '{1}'. Ensure that restore has run and that you have included '{2}' in the TargetFrameworks for your project.</value>
    <comment>{StrBegin="NETSDK1005: "}</comment>
  </data>
  <data name="AssetsFilePathNotRooted" xml:space="preserve">
    <value>NETSDK1006: Assets file path '{0}' is not rooted. Only full paths are supported.</value>
    <comment>{StrBegin="NETSDK1006: "}</comment>
  </data>
  <data name="CannotFindProjectInfo" xml:space="preserve">
    <value>NETSDK1007: Cannot find project info for '{0}'. This can indicate a missing project reference.</value>
    <comment>{StrBegin="NETSDK1007: "}</comment>
  </data>
  <data name="MissingItemMetadata" xml:space="preserve">
    <value>NETSDK1008: Missing '{0}' metadata on '{1}' item '{2}'.</value>
    <comment>{StrBegin="NETSDK1008: "}</comment>
  </data>
  <data name="UnrecognizedPreprocessorToken" xml:space="preserve">
    <value>NETSDK1009: Unrecognized preprocessor token '{0}' in '{1}'.</value>
    <comment>{StrBegin="NETSDK1009: "}</comment>
  </data>
  <data name="ContentPreproccessorParameterRequired" xml:space="preserve">
    <value>NETSDK1010: The '{0}' task must be given a value for parameter '{1}' in order to consume preprocessed content.</value>
    <comment>{StrBegin="NETSDK1010: "}</comment>
  </data>
  <data name="ProjectAssetsConsumedWithoutMSBuildProjectPath" xml:space="preserve">
    <value>NETSDK1011: Assets are consumed from project '{0}', but no corresponding MSBuild project path was  found in '{1}'.</value>
    <comment>{StrBegin="NETSDK1011: "}</comment>
  </data>
  <data name="UnexpectedFileType" xml:space="preserve">
    <value>NETSDK1012: Unexpected file type for '{0}'. Type is both '{1}' and '{2}'.</value>
    <comment>{StrBegin="NETSDK1012: "}</comment>
  </data>
  <data name="CannotInferTargetFrameworkIdentifierAndVersion" xml:space="preserve">
    <value>NETSDK1013: The TargetFramework value '{0}' was not recognized. It may be misspelled. If not, then the TargetFrameworkIdentifier and/or TargetFrameworkVersion properties must be specified explicitly.</value>
    <comment>{StrBegin="NETSDK1013: "}</comment>
  </data>
  <data name="ContentItemDoesNotProvideOutputPath" xml:space="preserve">
    <value>NETSDK1014: Content item for '{0}' sets '{1}', but does not provide  '{2}' or '{3}'.</value>
    <comment>{StrBegin="NETSDK1014: "}</comment>
  </data>
  <data name="DuplicatePreprocessorToken" xml:space="preserve">
    <value>NETSDK1015: The preprocessor token '{0}' has been given more than one value. Choosing '{1}' as the value.</value>
    <comment>{StrBegin="NETSDK1015: "}</comment>
  </data>
  <data name="UnableToFindResolvedPath" xml:space="preserve">
    <value>NETSDK1016: Unable to find resolved path for '{0}'.</value>
    <comment>{StrBegin="NETSDK1016: "}</comment>
  </data>
  <data name="AssetPreprocessorMustBeConfigured" xml:space="preserve">
    <value>NETSDK1017: Asset preprocessor must be configured before assets are processed.</value>
    <comment>{StrBegin="NETSDK1017: "}</comment>
  </data>
  <data name="InvalidNuGetVersionString" xml:space="preserve">
    <value>NETSDK1018: Invalid NuGet version string: '{0}'.</value>
    <comment>{StrBegin="NETSDK1018: "}</comment>
  </data>
  <data name="UnsupportedFramework" xml:space="preserve">
    <value>NETSDK1019: {0} is an unsupported framework.</value>
    <comment>{StrBegin="NETSDK1019: "}</comment>
  </data>
  <data name="IncorrectPackageRoot" xml:space="preserve">
    <value>NETSDK1020: Package Root {0} was incorrectly given for Resolved library {1}</value>
    <comment>{StrBegin="NETSDK1020: "}</comment>
  </data>
  <data name="MultipleFilesResolved" xml:space="preserve">
    <value>NETSDK1021: More than one file found for {0}</value>
    <comment>{StrBegin="NETSDK1021: "}</comment>
  </data>
  <data name="DuplicateItemsError" xml:space="preserve">
    <value>NETSDK1022: Duplicate '{0}' items were included. The .NET SDK includes '{0}' items from your project directory by default. You can either remove these items from your project file, or set the '{1}' property to '{2}' if you want to explicitly include them in your project file. For more information, see {4}. The duplicate items were: {3}</value>
    <comment>{StrBegin="NETSDK1022: "}</comment>
  </data>
  <data name="PackageReferenceOverrideWarning" xml:space="preserve">
    <value>NETSDK1023: A PackageReference for '{0}' was included in your project. This package is implicitly referenced by the .NET SDK and you do not typically need to reference it from your project. For more information, see {1}</value>
    <comment>{StrBegin="NETSDK1023: "}</comment>
  </data>
  <data name="FolderAlreadyExists" xml:space="preserve">
    <value>NETSDK1024: Folder '{0}' already exists either delete it or provide a different ComposeWorkingDir</value>
    <comment>{StrBegin="NETSDK1024: "}</comment>
  </data>
  <data name="IncorrectTargetFormat" xml:space="preserve">
    <value>NETSDK1025: The target manifest {0} provided is of not the correct format</value>
    <comment>{StrBegin="NETSDK1025: "}</comment>
  </data>
  <data name="RuntimeIdentifierWasNotSpecified" xml:space="preserve">
    <value>NETSDK1028: Specify a RuntimeIdentifier</value>
    <comment>{StrBegin="NETSDK1028: "}</comment>
  </data>
  <data name="AppHostHasBeenModified" xml:space="preserve">
    <value>NETSDK1029: Unable to use '{0}' as application host executable as it does not contain the expected placeholder byte sequence '{1}' that would mark where the application name would be written.</value>
    <comment>{StrBegin="NETSDK1029: "}</comment>
  </data>
  <data name="FileNameIsTooLong" xml:space="preserve">
    <value>NETSDK1030: Given file name '{0}' is longer than 1024 bytes</value>
    <comment>{StrBegin="NETSDK1030: "}</comment>
  </data>
  <data name="CannotHaveSelfContainedWithoutRuntimeIdentifier" xml:space="preserve">
    <value>NETSDK1031: It is not supported to build or publish a self-contained application without specifying a RuntimeIdentifier. You must either specify a RuntimeIdentifier or set SelfContained to false.</value>
    <comment>{StrBegin="NETSDK1031: "}</comment>
  </data>
  <data name="CannotHaveRuntimeIdentifierPlatformMismatchPlatformTarget" xml:space="preserve">
    <value>NETSDK1032: The RuntimeIdentifier platform '{0}' and the PlatformTarget '{1}' must be compatible.</value>
    <comment>{StrBegin="NETSDK1032: "}</comment>
  </data>
  <data name="ChoosingAssemblyVersion_Info" xml:space="preserve">
    <value>Choosing '{0}' because AssemblyVersion '{1}' is greater than '{2}'.</value>
  </data>
  <data name="ChoosingFileVersion_Info" xml:space="preserve">
    <value>Choosing '{0}' because file version '{1}' is greater than '{2}'.</value>
  </data>
  <data name="ChoosingPlatformItem_Info" xml:space="preserve">
    <value>Choosing '{0}' because it is a platform item.</value>
  </data>
  <data name="ChoosingPreferredPackage_Info" xml:space="preserve">
    <value>Choosing '{0}' because it comes from a package that is preferred.</value>
  </data>
  <data name="ChoosingCopyLocalArbitrarily_Info" xml:space="preserve">
    <value>Choosing '{0}' arbitrarily as both items are copy-local and have equal file and assembly versions.</value>
  </data>
  <data name="CouldNotDetermineWinner_EqualVersions_Info" xml:space="preserve">
    <value>Could not determine winner due to equal file and assembly versions.</value>
  </data>
  <data name="CouldNotDetermineWinner_DoesNotExist_Info" xml:space="preserve">
    <value>Could not determine winner because '{0}' does not exist.</value>
  </data>
  <data name="CouldNotDetermineWinner_NoFileVersion_Info" xml:space="preserve">
    <value>Could not determine a winner because '{0}' has no file version.</value>
  </data>
  <data name="CouldNotDetermineWinner_NotAnAssembly_Info" xml:space="preserve">
    <value>Could not determine a winner because '{0}' is not an assembly.</value>
  </data>
  <data name="EncounteredConflict_Info" xml:space="preserve">
    <value>Encountered conflict between '{0}' and '{1}'.</value>
  </data>
  <data name="CouldNotLoadPlatformManifest" xml:space="preserve">
    <value>NETSDK1042: Could not load PlatformManifest from '{0}' because it did not exist.</value>
    <comment>{StrBegin="NETSDK1042: "}</comment>
  </data>
  <data name="ErrorParsingPlatformManifest" xml:space="preserve">
    <value>NETSDK1043: Error parsing PlatformManifest from '{0}' line {1}.  Lines must have the format {2}.</value>
    <comment>{StrBegin="NETSDK1043: "}</comment>
  </data>
  <data name="ErrorParsingPlatformManifestInvalidValue" xml:space="preserve">
    <value>NETSDK1044: Error parsing PlatformManifest from '{0}' line {1}.  {2} '{3}' was invalid.</value>
    <comment>{StrBegin="NETSDK1044: "}</comment>
  </data>
  <data name="UnsupportedTargetFrameworkVersion" xml:space="preserve">
    <value>NETSDK1045: The current .NET SDK does not support targeting {0} {1}.  Either target {0} {2} or lower, or use a version of the .NET SDK that supports {0} {1}.</value>
    <comment>{StrBegin="NETSDK1045: "}</comment>
  </data>
  <data name="TargetFrameworkWithSemicolon" xml:space="preserve">
    <value>NETSDK1046: The TargetFramework value '{0}' is not valid. To multi-target, use the 'TargetFrameworks' property instead.</value>
    <comment>{StrBegin="NETSDK1046: "}</comment>
  </data>
  <data name="AssetsFileMissingRuntimeIdentifier" xml:space="preserve">
    <value>NETSDK1047: Assets file '{0}' doesn't have a target for '{1}'. Ensure that restore has run and that you have included '{2}' in the TargetFrameworks for your project. You may also need to include '{3}' in your project's RuntimeIdentifiers.</value>
    <comment>{StrBegin="NETSDK1047: "}</comment>
  </data>
  <data name="SkippingAdditionalProbingPaths" xml:space="preserve">
    <value>NETSDK1048: 'AdditionalProbingPaths' were specified for GenerateRuntimeConfigurationFiles, but are being skipped because 'RuntimeConfigDevPath' is empty.</value>
    <comment>{StrBegin="NETSDK1048: "}</comment>
  </data>
  <data name="GetDependsOnNETStandardFailedWithException" xml:space="preserve">
    <value>NETSDK1049: Resolved file has a bad image, no metadata, or is otherwise inaccessible. {0} {1}</value>
    <comment>{StrBegin="NETSDK1049: "}</comment>
  </data>
  <data name="UnsupportedSDKVersionForNetStandard20" xml:space="preserve">
    <value>NETSDK1050: The version of Microsoft.NET.Sdk used by this project is insufficient to support references to libraries targeting .NET Standard 1.5 or higher.  Please install version 2.0 or higher of the .NET Core SDK.</value>
    <comment>{StrBegin="NETSDK1050: "}</comment>
  </data>
  <data name="ErrorParsingFrameworkListInvalidValue" xml:space="preserve">
    <value>NETSDK1051: Error parsing FrameworkList from '{0}'.  {1} '{2}' was invalid.</value>
    <comment>{StrBegin="NETSDK1051: "}</comment>
  </data>
  <data name="FrameworkListPathNotRooted" xml:space="preserve">
    <value>NETSDK1052: Framework list file path '{0}' is not rooted. Only full paths are supported.</value>
    <comment>{StrBegin="NETSDK1052: "}</comment>
  </data>
  <data name="PackAsToolCannotSupportSelfContained" xml:space="preserve">
    <value>NETSDK1053: Pack as tool does not support self contained.</value>
    <comment>{StrBegin="NETSDK1053: "}</comment>
  </data>
  <data name="DotnetToolOnlySupportNetcoreapp" xml:space="preserve">
    <value>NETSDK1054: only supports .NET Core.</value>
    <comment>{StrBegin="NETSDK1054: "}</comment>
  </data>
  <data name="DotnetToolDoesNotSupportTFMLowerThanNetcoreapp21" xml:space="preserve">
    <value>NETSDK1055: DotnetTool does not support target framework lower than netcoreapp2.1.</value>
    <comment>{StrBegin="NETSDK1055: "}</comment>
  </data>
  <data name="UnsupportedRuntimeIdentifier" xml:space="preserve">
    <value>NETSDK1056: Project is targeting runtime '{0}' but did not resolve any runtime-specific packages. This runtime may not be supported by the target framework.</value>
    <comment>{StrBegin="NETSDK1056: "}</comment>
  </data>
  <data name="UsingPreviewSdk_Info" xml:space="preserve">
    <value>You are using a preview version of .NET. See: https://aka.ms/dotnet-core-preview</value>
  </data>
  <data name="InvalidItemSpecToUse" xml:space="preserve">
    <value>NETSDK1058: Invalid value for ItemSpecToUse parameter: '{0}'.  This property must be blank or set to 'Left' or 'Right'</value>
    <comment>{StrBegin="NETSDK1058: "}
The following are names of parameters or literal values and should not be translated: ItemSpecToUse, Left, Right</comment>
  </data>
  <data name="ProjectContainsObsoleteDotNetCliTool" xml:space="preserve">
    <value>NETSDK1059: The tool '{0}' is now included in the .NET SDK. Information on resolving this warning is available at (https://aka.ms/dotnetclitools-in-box).</value>
    <comment>{StrBegin="NETSDK1059: "}</comment>
  </data>
  <data name="ErrorReadingAssetsFile" xml:space="preserve">
    <value>NETSDK1060: Error reading assets file: {0}</value>
    <comment>{StrBegin="NETSDK1060: "}</comment>
  </data>
  <data name="MismatchedPlatformPackageVersion" xml:space="preserve">
    <value>NETSDK1061: The project was restored using {0} version {1}, but with current settings, version {2} would be used instead. To resolve this issue, make sure the same settings are used for restore and for subsequent operations such as build or publish. Typically this issue can occur if the RuntimeIdentifier property is set during build or publish but not during restore. For more information, see https://aka.ms/dotnet-runtime-patch-selection.</value>
    <comment>{StrBegin="NETSDK1061: "}
{0} - Package Identifier for platform package
{1} - Restored version of platform package
{2} - Current version of platform package</comment>
  </data>
  <data name="UnableToUsePackageAssetsCache_Info" xml:space="preserve">
    <value>Unable to use package assets cache due to I/O error. This can occur when the same project is built more than once in parallel. Performance may be degraded, but the build result will not be impacted.</value>
  </data>
  <data name="AssetsFileNotSet" xml:space="preserve">
    <value>NETSDK1063: The path to the project assets file was not set. Run a NuGet package restore to generate this file.</value>
    <comment>{StrBegin="NETSDK1063: "}</comment>
  </data>
  <data name="PackageNotFound" xml:space="preserve">
    <value>NETSDK1064: Package {0}, version {1} was not found. It might have been deleted since NuGet restore. Otherwise, NuGet restore might have only partially completed, which might have been due to maximum path length restrictions.</value>
    <comment>{StrBegin="NETSDK1064: "}</comment>
  </data>
  <data name="CannotFindApphostForRid" xml:space="preserve">
    <value>NETSDK1065: Cannot find app host for {0}. {0} could be an invalid runtime identifier (RID). For more information about RID, see https://aka.ms/rid-catalog.</value>
    <comment>{StrBegin="NETSDK1065: "}</comment>
  </data>
  <data name="CannotUseSelfContainedWithoutAppHost" xml:space="preserve">
    <value>NETSDK1067: Self-contained applications are required to use the application host. Either set SelfContained to false or set UseAppHost to true.</value>
    <comment>{StrBegin="NETSDK1067: "}</comment>
  </data>
  <data name="FrameworkDependentAppHostRequiresVersion21" xml:space="preserve">
    <value>NETSDK1068: The framework-dependent application host requires a target framework of at least 'netcoreapp2.1'.</value>
    <comment>{StrBegin="NETSDK1068: "}</comment>
  </data>
  <data name="NETFrameworkToNonBuiltInNETStandard" xml:space="preserve">
    <value>NETSDK1069: This project uses a library that targets .NET Standard 1.5 or higher, and the project targets a version of .NET Framework that doesn't have built-in support for that version of .NET Standard. Visit https://aka.ms/net-standard-known-issues for a set of known issues. Consider retargeting to .NET Framework 4.7.2.</value>
    <comment>{StrBegin="NETSDK1069: "}</comment>
  </data>
  <data name="AppConfigRequiresRootConfiguration" xml:space="preserve">
    <value>NETSDK1070: The application configuration file must have root configuration element.</value>
    <comment>{StrBegin="NETSDK1070: "}</comment>
  </data>
  <data name="PackageReferenceVersionNotRecommended" xml:space="preserve">
    <value>NETSDK1071: A PackageReference to '{0}' specified a Version of `{1}`. Specifying the version of this package is not recommended. For more information, see https://aka.ms/sdkimplicitrefs</value>
    <comment>{StrBegin="NETSDK1071: "}</comment>
  </data>
  <data name="AppHostNotWindowsCLI" xml:space="preserve">
    <value>NETSDK1072: Unable to use '{0}' as application host executable because it's not a Windows executable for the CUI (Console) subsystem.</value>
    <comment>{StrBegin="NETSDK1072: "}</comment>
  </data>
  <data name="UnknownFrameworkReference" xml:space="preserve">
    <value>NETSDK1073: The FrameworkReference '{0}' was not recognized</value>
    <comment>{StrBegin="NETSDK1073: "}</comment>
  </data>
  <data name="AppHostCustomizationRequiresWindowsHostWarning" xml:space="preserve">
    <value>NETSDK1074: The application host executable will not be customized because adding resources requires that the build be performed on Windows (excluding Nano Server).</value>
    <comment>{StrBegin="NETSDK1074: "}</comment>
  </data>
  <data name="InvalidResourceUpdate" xml:space="preserve">
    <value>NETSDK1075: Update handle is invalid. This instance may not be used for further updates.</value>
    <comment>{StrBegin="NETSDK1075: "}</comment>
  </data>
  <data name="AddResourceWithNonIntegerResource" xml:space="preserve">
    <value>NETSDK1076: AddResource can only be used with integer resource types.</value>
    <comment>{StrBegin="NETSDK1076: "}</comment>
  </data>
  <data name="FailedToLockResource" xml:space="preserve">
    <value>NETSDK1077: Failed to lock resource.</value>
    <comment>{StrBegin="NETSDK1077: "}</comment>
  </data>
  <data name="AppHostNotWindows" xml:space="preserve">
    <value>NETSDK1078: Unable to use '{0}' as application host executable because it's not a Windows PE file.</value>
    <comment>{StrBegin="NETSDK1078: "}</comment>
  </data>
  <data name="AspNetCoreAllNotSupported" xml:space="preserve">
    <value>NETSDK1079: The Microsoft.AspNetCore.All package is not supported when targeting .NET Core 3.0 or higher.  A FrameworkReference to Microsoft.AspNetCore.App should be used instead, and will be implicitly included by Microsoft.NET.Sdk.Web.</value>
    <comment>{StrBegin="NETSDK1079: "}</comment>
  </data>
  <data name="AspNetCoreUsesFrameworkReference" xml:space="preserve">
    <value>NETSDK1080: A PackageReference to Microsoft.AspNetCore.App is not necessary when targeting .NET Core 3.0 or higher. If Microsoft.NET.Sdk.Web is used, the shared framework will be referenced automatically. Otherwise, the PackageReference should be replaced with a FrameworkReference.</value>
    <comment>{StrBegin="NETSDK1080: "}</comment>
  </data>
  <data name="UnresolvedTargetingPack" xml:space="preserve">
    <value>NETSDK1081: The targeting pack for {0} was not found. You may be able to resolve this by running a NuGet restore on the project.</value>
    <comment>{StrBegin="NETSDK1081: "}</comment>
  </data>
  <data name="NoRuntimePackAvailable" xml:space="preserve">
    <value>NETSDK1082: There was no runtime pack for {0} available for the specified RuntimeIdentifier '{1}'.</value>
    <comment>{StrBegin="NETSDK1082: "}</comment>
  </data>
  <data name="RuntimeIdentifierNotRecognized" xml:space="preserve">
    <value>NETSDK1083: The specified RuntimeIdentifier '{0}' is not recognized.</value>
    <comment>{StrBegin="NETSDK1083: "}</comment>
  </data>
  <data name="NoAppHostAvailable" xml:space="preserve">
    <value>NETSDK1084: There is no application host available for the specified RuntimeIdentifier '{0}'.</value>
    <comment>{StrBegin="NETSDK1084: "}</comment>
  </data>
  <data name="NoBuildRequested" xml:space="preserve">
    <value>NETSDK1085: The 'NoBuild' property was set to true but the 'Build' target was invoked.</value>
    <comment>{StrBegin="NETSDK1085: "}</comment>
  </data>
  <data name="FrameworkReferenceOverrideWarning" xml:space="preserve">
    <value>NETSDK1086: A FrameworkReference for '{0}' was included in the project. This is implicitly referenced by the .NET SDK and you do not typically need to reference it from your project. For more information, see {1}</value>
    <comment>{StrBegin="NETSDK1086: "}</comment>
  </data>
  <data name="FrameworkReferenceDuplicateError" xml:space="preserve">
    <value>NETSDK1087: Multiple FrameworkReference items for '{0}' were included in the project.</value>
    <comment>{StrBegin="NETSDK1087: "}</comment>
  </data>
  <data name="ClsidMapExportedTypesRequireExplicitGuid" xml:space="preserve">
    <value>NETSDK1088: The COMVisible class '{0}' must have a GuidAttribute with the CLSID of the class to be made visible to COM in .NET Core.</value>
    <comment>{StrBegin="NETSDK1088: "}
{0} - The ComVisible class that doesn't have a GuidAttribute on it.</comment>
  </data>
  <data name="ClsidMapConflictingGuids" xml:space="preserve">
    <value>NETSDK1089: The '{0}' and '{1}' types have the same CLSID '{2}' set in their GuidAttribute. Each COMVisible class needs to have a distinct guid for their CLSID.</value>
    <comment>{StrBegin="NETSDK1089: "}
{0} - The first type with the conflicting guid.
{1} - The second type with the conflicting guid.
{2} - The guid the two types have.</comment>
  </data>
  <data name="ClsidMapInvalidAssembly" xml:space="preserve">
    <value>NETSDK1090: The supplied assembly '{0}' is not valid. Cannot generate a CLSIDMap from it.</value>
    <comment>{StrBegin="NETSDK1090: "}
{0} - The path to the invalid assembly.</comment>
  </data>
  <data name="CannotFindComhost" xml:space="preserve">
    <value>NETSDK1091: Unable to find a .NET Core COM host. The .NET Core COM host is only available on .NET Core 3.0 or higher when targeting Windows.</value>
    <comment>{StrBegin="NETSDK1091: "}</comment>
  </data>
  <data name="CannotEmbedClsidMapIntoComhost" xml:space="preserve">
    <value>NETSDK1092: The CLSIDMap cannot be embedded on the COM host because adding resources requires that the build be performed on Windows (excluding Nano Server).</value>
    <comment>{StrBegin="NETSDK1092: "}</comment>
  </data>
  <data name="ProjectToolOnlySupportTFMLowerThanNetcoreapp22" xml:space="preserve">
    <value>NETSDK1093: Project tools (DotnetCliTool) only support targeting .NET Core 2.2 and lower.</value>
    <comment>{StrBegin="NETSDK1093: "}</comment>
  </data>
  <data name="ReadyToRunNoValidRuntimePackageError" xml:space="preserve">
    <value>NETSDK1094: Unable to optimize assemblies for performance: a valid runtime package was not found. Either set the PublishReadyToRun property to false, or use a supported runtime identifier when publishing.</value>
    <comment>{StrBegin="NETSDK1094: "}</comment>
  </data>
  <data name="ReadyToRunTargetNotSupportedError" xml:space="preserve">
    <value>NETSDK1095: Optimizing assemblies for performance is not supported for the selected target platform or architecture. Please verify you are using a supported runtime identifier, or set the PublishReadyToRun property to false.</value>
    <comment>{StrBegin="NETSDK1095: "}</comment>
  </data>
  <data name="ReadyToRunCompilationFailed" xml:space="preserve">
    <value>NETSDK1096: Optimizing assemblies for performance failed. You can either exclude the failing assemblies from being optimized, or set the PublishReadyToRun property to false.</value>
    <comment>{StrBegin="NETSDK1096: "}</comment>
  </data>
  <data name="CannotHaveSingleFileWithoutRuntimeIdentifier" xml:space="preserve">
    <value>NETSDK1097: It is not supported to publish an application to a single-file without specifying a RuntimeIdentifier. You must either specify a RuntimeIdentifier or set PublishSingleFile to false.</value>
    <comment>{StrBegin="NETSDK1097: "}</comment>
  </data>
  <data name="CannotHaveSingleFileWithoutAppHost" xml:space="preserve">
    <value>NETSDK1098: Applications published to a single-file are required to use the application host. You must either set PublishSingleFile to false or set UseAppHost to true.</value>
    <comment>{StrBegin="NETSDK1098: "}</comment>
  </data>
  <data name="CannotHaveSingleFileWithoutExecutable" xml:space="preserve">
    <value>NETSDK1099: Publishing to a single-file is only supported for executable applications.</value>
    <comment>{StrBegin="NETSDK1099: "}</comment>
  </data>
  <data name="WindowsDesktopFrameworkRequiresWindows" xml:space="preserve">
    <value>NETSDK1100: Windows is required to build Windows desktop applications.</value>
    <comment>{StrBegin="NETSDK1100: "}</comment>
  </data>
  <data name="ILLink_Info" xml:space="preserve">
    <value>Optimizing assemblies for size, which may change the behavior of the app. Be sure to test after publishing. See: https://aka.ms/dotnet-illink</value>
  </data>
  <data name="ILLinkNotSupportedError" xml:space="preserve">
    <value>NETSDK1102: Optimizing assemblies for size is not supported for the selected publish configuration. Please ensure that you are publishing a self-contained app.</value>
    <comment>{StrBegin="NETSDK1102: "}</comment>
  </data>
  <data name="RollForwardRequiresVersion30" xml:space="preserve">
    <value>NETSDK1103: RollForward setting is only supported on .NET Core 3.0 or higher.</value>
    <comment>{StrBegin="NETSDK1103: "}</comment>
  </data>
  <data name="InvalidRollForwardValue" xml:space="preserve">
    <value>NETSDK1104: RollForward value '{0}' is invalid. Allowed values are {1}.</value>
    <comment>{StrBegin="NETSDK1104: "}</comment>
  </data>
  <data name="WindowsDesktopFrameworkRequiresVersion30" xml:space="preserve">
    <value>NETSDK1105: Windows desktop applications are only supported on .NET Core 3.0 or higher.</value>
    <comment>{StrBegin="NETSDK1105: "}</comment>
  </data>
  <data name="WindowsDesktopFrameworkRequiresUseWpfOrUseWindowsForms" xml:space="preserve">
    <value>NETSDK1106: Microsoft.NET.Sdk.WindowsDesktop requires 'UseWpf' or 'UseWindowsForms' to be set to 'true'</value>
    <comment>{StrBegin="NETSDK1106: "}</comment>
  </data>
  <data name="UseWpfOrUseWindowsFormsRequiresWindowsDesktopFramework" xml:space="preserve">
    <value>NETSDK1107: Microsoft.NET.Sdk.WindowsDesktop is required to build Windows desktop applications. 'UseWpf' and 'UseWindowsForms' are not supported by the current SDK.</value>
    <comment>{StrBegin="NETSDK1107: "}</comment>
  </data>
  <data name="ReadyToRunCompilationHasWarnings_Info" xml:space="preserve">
    <value>Some ReadyToRun compilations emitted warnings, indicating potential missing dependencies. Missing dependencies could potentially cause runtime failures. To show the warnings, set the PublishReadyToRunShowWarnings property to true.</value>
  </data>
  <data name="RuntimeListNotFound" xml:space="preserve">
    <value>NETSDK1109: Runtime list file '{0}' was not found. Report this error to the .NET team here: https://aka.ms/dotnet-sdk-issue.</value>
    <comment>{StrBegin="NETSDK1109: "}</comment>
  </data>
  <data name="DuplicateRuntimePackAsset" xml:space="preserve">
    <value>NETSDK1110: More than one asset in the runtime pack has the same destination sub-path of '{0}'. Report this error to the .NET team here: https://aka.ms/dotnet-sdk-issue.</value>
    <comment>{StrBegin="NETSDK1110: "}</comment>
  </data>
  <data name="FailedToDeleteApphost" xml:space="preserve">
    <value>NETSDK1111: Failed to delete output apphost: {0}</value>
    <comment>{StrBegin="NETSDK1111: "}</comment>
  </data>
  <data name="RuntimePackNotDownloaded" xml:space="preserve">
    <value>NETSDK1112: The runtime pack for {0} was not downloaded. Try running a NuGet restore with the RuntimeIdentifier '{1}'.</value>
    <comment>{StrBegin="NETSDK1112: "}</comment>
  </data>
  <data name="AppHostCreationFailedWithRetry" xml:space="preserve">
    <value>NETSDK1113: Failed to create apphost (attempt {0} out of {1}): {2}</value>
    <comment>{StrBegin="NETSDK1113: "}</comment>
  </data>
  <data name="CannotFindIjwhost" xml:space="preserve">
    <value>NETSDK1114: Unable to find a .NET Core IJW host. The .NET Core IJW host is only available on .NET Core 3.1 or higher when targeting Windows.</value>
    <comment>{StrBegin="NETSDK1114: "}</comment>
  </data>
  <data name="NETFrameworkWithoutUsingNETSdkDefaults" xml:space="preserve">
    <value>NETSDK1115: The current .NET SDK does not support .NET Framework without using .NET SDK Defaults. It is likely due to a mismatch between C++/CLI project CLRSupport property and TargetFramework.</value>
    <comment>{StrBegin="NETSDK1115: "}</comment>
  </data>
  <data name="NoSupportCppNonDynamicLibraryDotnetCore" xml:space="preserve">
    <value>NETSDK1116: C++/CLI projects targeting .NET Core must be dynamic libraries.</value>
    <comment>{StrBegin="NETSDK1116: "}</comment>
  </data>
  <data name="NoSupportCppPublishDotnetCore" xml:space="preserve">
    <value>NETSDK1117: Does not support publish of C++/CLI project targeting dotnet core.</value>
    <comment>{StrBegin="NETSDK1117: "}</comment>
  </data>
  <data name="NoSupportCppPackDotnetCore" xml:space="preserve">
    <value>NETSDK1118: C++/CLI projects targeting .NET Core cannot be packed.</value>
    <comment>{StrBegin="NETSDK1118: "}</comment>
  </data>
  <data name="NoSupportCppEnableComHosting" xml:space="preserve">
    <value>NETSDK1119: C++/CLI projects targeting .NET Core cannot use EnableComHosting=true.</value>
    <comment>{StrBegin="NETSDK1119: "}</comment>
  </data>
  <data name="CppRequiresTFMVersion31" xml:space="preserve">
    <value>NETSDK1120: C++/CLI projects targeting .NET Core require a target framework of at least 'netcoreapp3.1'.</value>
    <comment>{StrBegin="NETSDK1120: "}</comment>
  </data>
  <data name="NoSupportCppSelfContained" xml:space="preserve">
    <value>NETSDK1121: C++/CLI projects targeting .NET Core cannot use SelfContained=true.</value>
    <comment>{StrBegin="NETSDK1121: "}</comment>
  </data>
  <data name="PublishReadyToRunRequiresVersion30" xml:space="preserve">
    <value>NETSDK1122: ReadyToRun compilation will be skipped because it is only supported for .NET Core 3.0 or higher.</value>
    <comment>{StrBegin="NETSDK1122: "}</comment>
  </data>
  <data name="PublishSingleFileRequiresVersion30" xml:space="preserve">
    <value>NETSDK1123: Publishing an application to a single-file requires .NET Core 3.0 or higher.</value>
    <comment>{StrBegin="NETSDK1123: "}</comment>
  </data>
  <data name="PublishTrimmedRequiresVersion30" xml:space="preserve">
    <value>NETSDK1124: Trimming assemblies requires .NET Core 3.0 or higher.</value>
    <comment>{StrBegin="NETSDK1124: "}</comment>
  </data>
  <data name="CanOnlyHaveSingleFileWithNetCoreApp" xml:space="preserve">
    <value>NETSDK1125: Publishing to a single-file is only supported for netcoreapp target.</value>
    <comment>{StrBegin="NETSDK1125: "}</comment>
  </data>
  <data name="Crossgen2RequiresSelfContained" xml:space="preserve">
    <value>NETSDK1126: Publishing ReadyToRun using Crossgen2 is only supported for self-contained applications.</value>
    <comment>{StrBegin="NETSDK1126: "}</comment>
  </data>
  <data name="TargetingPackNeedsRestore" xml:space="preserve">
    <value>NETSDK1127: The targeting pack {0} is not installed. Please restore and try again.</value>
    <comment>{StrBegin="NETSDK1127: "}</comment>
  </data>
  <data name="NoSupportComSelfContained" xml:space="preserve">
    <value>NETSDK1128: COM hosting does not support self-contained deployments.</value>
    <comment>{StrBegin="NETSDK1128: "}</comment>
  </data>
  <data name="PublishUnsupportedWithoutTargetFramework" xml:space="preserve">
    <value>NETSDK1129: The 'Publish' target is not supported without specifying a target framework. The current project targets multiple frameworks, you must specify the framework for the published application.</value>
    <comment>{StrBegin="NETSDK1129: "}</comment>
  </data>
  <data name="WinMDReferenceNotSupportedOnTargetFramework" xml:space="preserve">
    <value>NETSDK1130: Referencing a Windows Metadata component directly when targeting {0} is not supported. Use the C#/WinRT projection tool (https://aka.ms/cswinrt) or a provided projection for this target.</value>
    <comment>{StrBegin="NETSDK1130: "}</comment>
  </data>
  <data name="WinMDObjNotSupportedOnTargetFramework" xml:space="preserve">
    <value>NETSDK1131: Producing a managed Windows Metadata component with WinMDExp is not supported when targeting {0}.</value>
    <comment>{StrBegin="NETSDK1131: "}</comment>
  </data>
  <data name="NoRuntimePackInformation" xml:space="preserve">
    <value>NETSDK1132: No runtime pack information was available for {0}.</value>
    <comment>{StrBegin="NETSDK1132: "}</comment>
  </data>
  <data name="ConflictingRuntimePackInformation" xml:space="preserve">
    <value>NETSDK1133: There was conflicting information about runtime packs available for {0}:
{1}</value>
    <comment>{StrBegin="NETSDK1133: "}</comment>
  </data>
  <data name="CannotHaveSolutionLevelRuntimeIdentifier" xml:space="preserve">
    <value>NETSDK1134: Building a solution with a specific RuntimeIdentifier is not supported. If you would like to publish for a single RID, specifiy the RID at the individual project level instead.</value>
    <comment>{StrBegin="NETSDK1134: "}</comment>
  </data>
  <data name="CannotHaveSupportedOSPlatformVersionHigherThanTargetPlatformVersion" xml:space="preserve">
    <value>NETSDK1135: SupportedOSPlatformVersion {0} cannot be higher than TargetPlatformVersion {1}.</value>
    <comment>{StrBegin="NETSDK1135: "}</comment>
  </data>
  <data name="WindowsDesktopTargetPlatformMustBeWindows" xml:space="preserve">
    <value>NETSDK1136: The target platform must be set to Windows (usually by including '-windows' in the TargetFramework property) when using Windows Forms or WPF, or referencing projects or packages that do so.</value>
    <comment>{StrBegin="NETSDK1136: "}</comment>
  </data>
  <data name="UnnecessaryWindowsDesktopSDK" xml:space="preserve">
    <value>NETSDK1137: It is no longer necessary to use the Microsoft.NET.Sdk.WindowsDesktop SDK. Consider changing the Sdk attribute of the root Project element to 'Microsoft.NET.Sdk'.</value>
    <comment>{StrBegin="NETSDK1137: "}</comment>
  </data>
  <data name="TargetFrameworkIsEol" xml:space="preserve">
    <value>NETSDK1138: The target framework '{0}' is out of support and will not receive security updates in the future. Please refer to {1} for more information about the support policy.</value>
    <comment>{StrBegin="NETSDK1138: "}</comment>
  </data>
  <data name="UnsupportedTargetPlatformIdentifier" xml:space="preserve">
    <value>NETSDK1139: The target platform identifier {0} was not recognized.</value>
    <comment>{StrBegin="NETSDK1139: "}</comment>
  </data>
  <data name="InvalidTargetPlatformVersion" xml:space="preserve">
    <value>NETSDK1140: {0} is not a valid TargetPlatformVersion for {1}. Valid versions include:
{2}</value>
    <comment>{StrBegin="NETSDK1140: "}</comment>
  </data>
  <data name="GlobalJsonSDKResolutionFailed" xml:space="preserve">
    <value>NETSDK1141: Unable to resolve the .NET SDK version as specified in the global.json located at {0}.</value>
    <comment>{StrBegin="NETSDK1141: "}</comment>
  </data>
  <data name="CannotIncludeSymbolsInSingleFile" xml:space="preserve">
    <value>NETSDK1142: Including symbols in a single file bundle is not supported when publishing for .NET5 or higher.</value>
    <comment>{StrBegin="NETSDK1142: "}</comment>
  </data>
  <data name="CannotIncludeAllContentButNotNativeLibrariesInSingleFile" xml:space="preserve">
    <value>NETSDK1143: Including all content in a single file bundle also includes native libraries. If IncludeAllContentForSelfExtract is true, IncludeNativeLibrariesForSelfExtract must not be false.</value>
    <comment>{StrBegin="NETSDK1143: "}</comment>
  </data>
  <data name="ILLinkFailed" xml:space="preserve">
    <value>NETSDK1144: Optimizing assemblies for size failed. Optimization can be disabled by setting the PublishTrimmed property to false.</value>
    <comment>{StrBegin="NETSDK1144: "}</comment>
  </data>
  <data name="TargetingApphostPackMissingCannotRestore" xml:space="preserve">
    <value>NETSDK1145: The {0} pack is not installed and NuGet package restore is not supported. Upgrade Visual Studio, remove global.json if it specifies a certain SDK version, and uninstall the newer SDK. For more options visit   https://aka.ms/targeting-apphost-pack-missing  Pack Type:{0}, Pack directory: {1}, targetframework: {2}, Pack PackageId: {3}, Pack Package Version: {4}</value>
    <comment>{StrBegin="NETSDK1145: "}</comment>
  </data>
  <data name="PackAsToolCannotSupportTargetPlatformIdentifier" xml:space="preserve">
    <value>NETSDK1146: PackAsTool does not support TargetPlatformIdentifier being set. For example, TargetFramework cannot be net5.0-windows, only net5.0. PackAsTool also does not support UseWPF or UseWindowsForms when targeting .NET 5 and higher.</value>
    <comment>{StrBegin="NETSDK1146: "}</comment>
  </data>
  <data name="WorkloadNotInstalled" xml:space="preserve">
    <value>NETSDK1147: The following workload packs were not installed: {0}</value>
    <comment>{StrBegin="NETSDK1147: "}</comment>
  </data>
  <data name="DuplicatePublishOutputFiles" xml:space="preserve">
    <value>NETSDK1148: Found multiple publish output files with the same relative path: {0}.</value>
    <comment>{StrBegin="NETSDK1148: "}</comment>
  </data>
  <data name="WindowsSDKVersionConflicts" xml:space="preserve">
    <value>NETSDK1149: A referenced assembly was compiled using a newer version of Microsoft.Windows.SDK.NET.dll. Please update to a newer .NET SDK in order to reference this assembly.</value>
    <comment>{StrBegin="NETSDK1149: "}</comment>
  </data>
  <data name="CrossgenToolMissingInPDBCompilationMode" xml:space="preserve">
    <value>NETSDK1150: CrossgenTool not specified in PDB compilation mode.</value>
    <comment>{StrBegin="NETSDK1150: "}</comment>
  </data>
  <data name="Crossgen2ToolMissingWhenUseCrossgen2IsSet" xml:space="preserve">
    <value>NETSDK1151: Crossgen2Tool must be specified when UseCrossgen2 is set to true.</value>
    <comment>{StrBegin="NETSDK1151: "}</comment>
  </data>
  <data name="Crossgen2ToolExecutableNotFound" xml:space="preserve">
    <value>NETSDK1152: Crossgen2Tool executable '{0}' not found.</value>
    <comment>{StrBegin="NETSDK1152: "}</comment>
  </data>
  <data name="DotNetHostExecutableNotFound" xml:space="preserve">
    <value>NETSDK1153: .NET host executable '{0}' not found.</value>
    <comment>{StrBegin="NETSDK1153: "}</comment>
  </data>
  <data name="JitLibraryNotFound" xml:space="preserve">
    <value>NETSDK1154: JIT library '{0}' not found.</value>
    <comment>{StrBegin="NETSDK1154: "}</comment>
  </data>
  <data name="Crossgen2MissingRequiredMetadata" xml:space="preserve">
    <value>NETSDK1155: Required '{0}' metadata missing on Crossgen2Tool item.</value>
    <comment>{StrBegin="NETSDK1155: "}</comment>
  </data>
  <data name="CrossgenToolMissingWhenUseCrossgen2IsNotSet" xml:space="preserve">
    <value>NETSDK1156: CrossgenTool must be specified when UseCrossgen2 is set to false.</value>
    <comment>{StrBegin="NETSDK1156: "}</comment>
  </data>
  <data name="CrossgenToolExecutableNotFound" xml:space="preserve">
    <value>NETSDK1157: CrossgenTool executable '{0}' not found.</value>
    <comment>{StrBegin="NETSDK1157: "}</comment>
  </data>
  <data name="DiaSymReaderLibraryNotFound" xml:space="preserve">
    <value>NETSDK1158: DiaSymReader library '{0}' not found.</value>
    <comment>{StrBegin="NETSDK1158: "}</comment>
  </data>
  <data name="PDBGeneratorInputExecutableNotFound" xml:space="preserve">
    <value>NETSDK1159: PDB generation: R2R executable '{0}' not found.</value>
    <comment>{StrBegin="NETSDK1159: "}</comment>
  </data>
  <data name="InputAssemblyNotFound" xml:space="preserve">
    <value>NETSDK1160: Input assembly '{0}' not found.</value>
    <comment>{StrBegin="NETSDK1160: "}</comment>
  </data>
  <data name="MissingOutputPDBImagePath" xml:space="preserve">
    <value>NETSDK1161: Missing output PDB path in PDB generation mode (OutputPDBImage metadata).</value>
    <comment>{StrBegin="NETSDK1161: "}</comment>
  </data>
  <data name="MissingOutputR2RImageFileName" xml:space="preserve">
    <value>NETSDK1162: Missing output R2R image path (OutputR2RImage metadata).</value>
    <comment>{StrBegin="NETSDK1162: "}</comment>
  </data>
  <data name="Crossgen5CannotEmitSymbolsInCompositeMode" xml:space="preserve">
    <value>NETSDK1163: Cannot emit symbols when publishing for .NET 5 with Crossgen2 using composite mode.</value>
    <comment>{StrBegin="NETSDK1163: "}</comment>
  </data>
<<<<<<< HEAD
  <data name="TrimmingWindowsFormsIsNotSupported" xml:space="preserve">
    <value>NETSDK1164: Windows Forms is not supported or recommended with trimming enabled. Please go to https://aka.ms/dotnet-illink/windows-forms for more details.</value>
    <comment>{StrBegin="NETSDK1164: "}</comment>
  </data>
  <data name="TrimmingWpfIsNotSupported" xml:space="preserve">
    <value>NETSDK1165: Wpf is not supported or recommended with trimming enabled. Please go to https://aka.ms/dotnet-illink/wpf for more details.</value>
    <comment>{StrBegin="NETSDK1165: "}</comment>
=======
  <data name="CompressionInSingleFileRequires60" xml:space="preserve">
    <value>NETSDK1164: Compression in a single file bundle is only supported when publishing for .NET6 or higher.</value>
    <comment>{StrBegin="NETSDK1142: "}</comment>
  </data>
  <data name="CompressionInSingleFileRequiresSelfContained" xml:space="preserve">
    <value>NETSDK1164: Compression in a single file bundle is only supported when publishing a self-contained application.</value>
    <comment>{StrBegin="NETSDK1142: "}</comment>
>>>>>>> 2f649d4c
  </data>
</root><|MERGE_RESOLUTION|>--- conflicted
+++ resolved
@@ -758,7 +758,14 @@
     <value>NETSDK1163: Cannot emit symbols when publishing for .NET 5 with Crossgen2 using composite mode.</value>
     <comment>{StrBegin="NETSDK1163: "}</comment>
   </data>
-<<<<<<< HEAD
+  <data name="CompressionInSingleFileRequires60" xml:space="preserve">
+    <value>NETSDK1164: Compression in a single file bundle is only supported when publishing for .NET6 or higher.</value>
+    <comment>{StrBegin="NETSDK1142: "}</comment>
+  </data>
+  <data name="CompressionInSingleFileRequiresSelfContained" xml:space="preserve">
+    <value>NETSDK1164: Compression in a single file bundle is only supported when publishing a self-contained application.</value>
+    <comment>{StrBegin="NETSDK1142: "}</comment>
+  </data>
   <data name="TrimmingWindowsFormsIsNotSupported" xml:space="preserve">
     <value>NETSDK1164: Windows Forms is not supported or recommended with trimming enabled. Please go to https://aka.ms/dotnet-illink/windows-forms for more details.</value>
     <comment>{StrBegin="NETSDK1164: "}</comment>
@@ -766,14 +773,5 @@
   <data name="TrimmingWpfIsNotSupported" xml:space="preserve">
     <value>NETSDK1165: Wpf is not supported or recommended with trimming enabled. Please go to https://aka.ms/dotnet-illink/wpf for more details.</value>
     <comment>{StrBegin="NETSDK1165: "}</comment>
-=======
-  <data name="CompressionInSingleFileRequires60" xml:space="preserve">
-    <value>NETSDK1164: Compression in a single file bundle is only supported when publishing for .NET6 or higher.</value>
-    <comment>{StrBegin="NETSDK1142: "}</comment>
-  </data>
-  <data name="CompressionInSingleFileRequiresSelfContained" xml:space="preserve">
-    <value>NETSDK1164: Compression in a single file bundle is only supported when publishing a self-contained application.</value>
-    <comment>{StrBegin="NETSDK1142: "}</comment>
->>>>>>> 2f649d4c
   </data>
 </root>