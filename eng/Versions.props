<?xml version="1.0" encoding="utf-8"?>
<!-- Copyright (c) .NET Foundation and contributors. All rights reserved. Licensed under the MIT license. See License.txt in the project root for full license information. -->
<Project DefaultTargets="Build" xmlns="http://schemas.microsoft.com/developer/msbuild/2003">
  <PropertyGroup>
    <MSBuildAllProjects>$(MSBuildAllProjects);$(MSBuildThisFileFullPath)</MSBuildAllProjects>
  </PropertyGroup>
  <!-- Opt out of certain Arcade features -->
  <PropertyGroup>
    <UsingToolNetFrameworkReferenceAssemblies>true</UsingToolNetFrameworkReferenceAssemblies>
  </PropertyGroup>
  <!-- Repo Version Information -->
  <PropertyGroup>
    <VersionPrefix>5.0.100</VersionPrefix>
<<<<<<< HEAD
    <PreReleaseVersionLabel>rc</PreReleaseVersionLabel>
    <PreReleaseVersionIteration>2</PreReleaseVersionIteration>
=======
    <PreReleaseVersionLabel>rtm</PreReleaseVersionLabel>
>>>>>>> 8432d2b9
  </PropertyGroup>
  <!-- Production Dependencies -->
  <PropertyGroup>
    <FSharpBuildVersion>16.6</FSharpBuildVersion>
    <MicrosoftBuildVersion>15.4.8</MicrosoftBuildVersion>
    <MicrosoftBuildFrameworkVersion>15.4.8</MicrosoftBuildFrameworkVersion>
    <MicrosoftBuildUtilitiesCoreVersion>15.4.8</MicrosoftBuildUtilitiesCoreVersion>
    <MicrosoftExtensionsDependencyModelVersion>2.1.0-preview2-26306-03</MicrosoftExtensionsDependencyModelVersion>
    <MicrosoftApplicationInsightsPackageVersion>2.0.0</MicrosoftApplicationInsightsPackageVersion>
    <NETStandardLibraryNETFrameworkVersion>2.0.1-servicing-26011-01</NETStandardLibraryNETFrameworkVersion>
    <NewtonsoftJsonPackageVersion>11.0.1</NewtonsoftJsonPackageVersion>
    <NewtonsoftJsonVersion>$(NewtonsoftJsonPackageVersion)</NewtonsoftJsonVersion>
    <SystemDiagnosticsFileVersionInfoVersion>4.0.0</SystemDiagnosticsFileVersionInfoVersion>
    <SystemReflectionMetadataVersion>1.8.0</SystemReflectionMetadataVersion>
    <MicrosoftDotNetSignToolVersion>5.0.0-beta.20471.1</MicrosoftDotNetSignToolVersion>
    <MicrosoftWebXdtPackageVersion>3.1.0</MicrosoftWebXdtPackageVersion>
    <SystemSecurityCryptographyProtectedDataPackageVersion>5.0.0-rc.2.20473.9</SystemSecurityCryptographyProtectedDataPackageVersion>
    <SystemCollectionsSpecializedPackageVersion>4.3.0</SystemCollectionsSpecializedPackageVersion>
    <SystemXmlXmlDocumentPackageVersion>4.3.0</SystemXmlXmlDocumentPackageVersion>
    <WebDeploymentPackageVersion>4.0.5</WebDeploymentPackageVersion>
    <SystemTextJsonVersion>4.7.2</SystemTextJsonVersion>
  </PropertyGroup>
  <PropertyGroup>
    <!-- Dependencies from https://github.com/dotnet/runtime -->
    <MicrosoftNETCoreAppRefPackageVersion>5.0.0-rc.2.20473.9</MicrosoftNETCoreAppRefPackageVersion>
    <MicrosoftNETCoreAppInternalPackageVersion>5.0.0-rc.2.20473.9</MicrosoftNETCoreAppInternalPackageVersion>
    <MicrosoftNETCoreAppRuntimewinx64PackageVersion>5.0.0-rc.2.20473.9</MicrosoftNETCoreAppRuntimewinx64PackageVersion>
    <MicrosoftNETCoreAppRuntimePackageVersion>$(MicrosoftNETCoreAppRuntimewinx64PackageVersion)</MicrosoftNETCoreAppRuntimePackageVersion>
    <MicrosoftExtensionsDependencyModelPackageVersion>5.0.0-rc.2.20473.9</MicrosoftExtensionsDependencyModelPackageVersion>
    <MicrosoftNETCoreDotNetHostResolverPackageVersion>5.0.0-rc.2.20473.9</MicrosoftNETCoreDotNetHostResolverPackageVersion>
    <MicrosoftNETHostModelVersion>5.0.0-rc.2.20473.9</MicrosoftNETHostModelVersion>
    <MicrosoftExtensionsDependencyModelVersion>$(MicrosoftExtensionsDependencyModelPackageVersion)</MicrosoftExtensionsDependencyModelVersion>
  </PropertyGroup>
  <PropertyGroup>
    <!-- Dependencies from https://github.com/nuget/nuget.client -->
    <NuGetBuildTasksPackageVersion>5.8.0-rc.6853</NuGetBuildTasksPackageVersion>
    <NuGetBuildTasksConsolePackageVersion>$(NuGetBuildTasksPackageVersion)</NuGetBuildTasksConsolePackageVersion>
    <NuGetBuildTasksPackPackageVersion>$(NuGetBuildTasksPackageVersion)</NuGetBuildTasksPackPackageVersion>
    <NuGetCommandLineXPlatPackageVersion>$(NuGetBuildTasksPackageVersion)</NuGetCommandLineXPlatPackageVersion>
    <NuGetProjectModelPackageVersion>$(NuGetBuildTasksPackageVersion)</NuGetProjectModelPackageVersion>
    <MicrosoftBuildNuGetSdkResolverPackageVersion>$(NuGetBuildTasksPackageVersion)</MicrosoftBuildNuGetSdkResolverPackageVersion>
    <NuGetCommonPackageVersion>$(NuGetBuildTasksPackageVersion)</NuGetCommonPackageVersion>
    <NuGetConfigurationPackageVersion>$(NuGetBuildTasksPackageVersion)</NuGetConfigurationPackageVersion>
    <NuGetFrameworksPackageVersion>$(NuGetBuildTasksPackageVersion)</NuGetFrameworksPackageVersion>
    <NuGetPackagingPackageVersion>$(NuGetBuildTasksPackageVersion)</NuGetPackagingPackageVersion>
    <NuGetVersioningPackageVersion>$(NuGetBuildTasksPackageVersion)</NuGetVersioningPackageVersion>
    <NuGetPackagingVersion>$(NuGetPackagingPackageVersion)</NuGetPackagingVersion>
    <NuGetProjectModelVersion>$(NuGetProjectModelPackageVersion)</NuGetProjectModelVersion>
  </PropertyGroup>
  <PropertyGroup>
    <!-- Dependencies from https://github.com/Microsoft/vstest -->
    <MicrosoftNETTestSdkPackageVersion>16.8.0-release-20200924-01</MicrosoftNETTestSdkPackageVersion>
    <MicrosoftTestPlatformCLIPackageVersion>$(MicrosoftNETTestSdkPackageVersion)</MicrosoftTestPlatformCLIPackageVersion>
    <MicrosoftTestPlatformBuildPackageVersion>$(MicrosoftNETTestSdkPackageVersion)</MicrosoftTestPlatformBuildPackageVersion>
  </PropertyGroup>
  <PropertyGroup>
    <!-- Dependencies from https://github.com/mono/linker -->
    <MicrosoftNETILLinkTasksPackageVersion>5.0.0-rc.2.20468.1</MicrosoftNETILLinkTasksPackageVersion>
  </PropertyGroup>
  <PropertyGroup>
    <!-- Dependencies from https://github.com/dotnet/runtime -->
    <SystemCodeDomPackageVersion>5.0.0-rc.2.20473.9</SystemCodeDomPackageVersion>
    <SystemTextEncodingCodePagesPackageVersion>5.0.0-rc.2.20473.9</SystemTextEncodingCodePagesPackageVersion>
    <SystemSecurityCryptographyProtectedDataPackageVersion>5.0.0-preview.7.20307.4</SystemSecurityCryptographyProtectedDataPackageVersion>
    <SystemResourcesExtensionsPackageVersion>5.0.0-rc.2.20473.9</SystemResourcesExtensionsPackageVersion>
  </PropertyGroup>
  <PropertyGroup>
    <!-- Dependencies from https://github.com/dotnet/roslyn-analyzers -->
    <MicrosoftCodeAnalysisNetAnalyzersVersion>5.0.0-rc2.20473.1</MicrosoftCodeAnalysisNetAnalyzersVersion>
  </PropertyGroup>
  <PropertyGroup>
    <!-- Dependencies from https://github.com/Microsoft/msbuild -->
    <MicrosoftBuildPackageVersion>16.8.0-preview-20473-01</MicrosoftBuildPackageVersion>
    <MicrosoftBuildFrameworkPackageVersion>$(MicrosoftBuildPackageVersion)</MicrosoftBuildFrameworkPackageVersion>
    <MicrosoftBuildRuntimePackageVersion>$(MicrosoftBuildPackageVersion)</MicrosoftBuildRuntimePackageVersion>
    <MicrosoftBuildLocalizationPackageVersion>16.8.0-preview-20473-01</MicrosoftBuildLocalizationPackageVersion>
    <MicrosoftBuildUtilitiesCorePackageVersion>$(MicrosoftBuildPackageVersion)</MicrosoftBuildUtilitiesCorePackageVersion>
    <MicrosoftBuildVersion>$(MicrosoftBuildPackageVersion)</MicrosoftBuildVersion>
    <MicrosoftBuildFrameworkVersion>$(MicrosoftBuildFrameworkPackageVersion)</MicrosoftBuildFrameworkVersion>
    <MicrosoftBuildUtilitiesCoreVersion>$(MicrosoftBuildUtilitiesCorePackageVersion)</MicrosoftBuildUtilitiesCoreVersion>
  </PropertyGroup>
  <PropertyGroup>
    <!-- Dependencies from https://github.com/dotnet/CliCommandLineParser -->
    <MicrosoftDotNetCliCommandLinePackageVersion>1.0.0-preview.19208.1</MicrosoftDotNetCliCommandLinePackageVersion>
  </PropertyGroup>
  <PropertyGroup>
    <!-- Dependencies from https://github.com/dotnet/templating -->
    <MicrosoftTemplateEngineCliPackageVersion>5.0.0-rc.2.20471.2</MicrosoftTemplateEngineCliPackageVersion>
    <MicrosoftTemplateEngineAbstractionsPackageVersion>$(MicrosoftTemplateEngineCliPackageVersion)</MicrosoftTemplateEngineAbstractionsPackageVersion>
    <MicrosoftTemplateEngineCliLocalizationPackageVersion>$(MicrosoftTemplateEngineCliPackageVersion)</MicrosoftTemplateEngineCliLocalizationPackageVersion>
    <MicrosoftTemplateEngineOrchestratorRunnableProjectsPackageVersion>$(MicrosoftTemplateEngineCliPackageVersion)</MicrosoftTemplateEngineOrchestratorRunnableProjectsPackageVersion>
    <MicrosoftTemplateEngineUtilsPackageVersion>$(MicrosoftTemplateEngineCliPackageVersion)</MicrosoftTemplateEngineUtilsPackageVersion>
    <MicrosoftTemplateEngineTemplateSearchCommonVersion>$(MicrosoftTemplateEngineCliPackageVersion)</MicrosoftTemplateEngineTemplateSearchCommonVersion>
  </PropertyGroup>
  <PropertyGroup>
    <!-- Dependencies from https://github.com/Microsoft/visualfsharp -->
<<<<<<< HEAD
    <MicrosoftFSharpCompilerPackageVersion>11.0.0-beta.20471.4</MicrosoftFSharpCompilerPackageVersion>
  </PropertyGroup>
  <PropertyGroup>
    <!-- Dependencies from https://github.com/dotnet/roslyn -->
    <MicrosoftNetCompilersToolsetPackageVersion>3.8.0-4.20474.4</MicrosoftNetCompilersToolsetPackageVersion>
=======
    <MicrosoftFSharpCompilerPackageVersion>11.0.0-beta.20471.5</MicrosoftFSharpCompilerPackageVersion>
  </PropertyGroup>
  <PropertyGroup>
    <!-- Dependencies from https://github.com/dotnet/roslyn -->
    <MicrosoftNetCompilersToolsetPackageVersion>3.8.0-4.20473.2</MicrosoftNetCompilersToolsetPackageVersion>
>>>>>>> 8432d2b9
  </PropertyGroup>
  <PropertyGroup>
    <!-- Dependencies from https://github.com/aspnet/AspNetCore -->
    <MicrosoftAspNetCoreDeveloperCertificatesXPlatPackageVersion>5.0.0-rc.2.20473.14</MicrosoftAspNetCoreDeveloperCertificatesXPlatPackageVersion>
    <MicrosoftAspNetCoreComponentsAnalyzersPackageVersion>5.0.0-rc.2.20473.14</MicrosoftAspNetCoreComponentsAnalyzersPackageVersion>
    <MicrosoftAspNetCoreMvcAnalyzersPackageVersion>5.0.0-rc.2.20473.14</MicrosoftAspNetCoreMvcAnalyzersPackageVersion>
    <MicrosoftAspNetCoreMvcApiAnalyzersPackageVersion>5.0.0-rc.2.20473.14</MicrosoftAspNetCoreMvcApiAnalyzersPackageVersion>
    <MicrosoftAspNetCoreAnalyzersPackageVersion>5.0.0-rc.2.20473.14</MicrosoftAspNetCoreAnalyzersPackageVersion>
    <MicrosoftNETSdkRazorPackageVersion>5.0.0-rc.2.20473.14</MicrosoftNETSdkRazorPackageVersion>
    <MicrosoftNETSdkBlazorWebAssemblyPackageVersion>5.0.0-rc.2.20473.14</MicrosoftNETSdkBlazorWebAssemblyPackageVersion>
  </PropertyGroup>
  <PropertyGroup>
    <!-- Dependencies from https://github.com/dotnet/wpf -->
    <MicrosoftNETSdkWindowsDesktopPackageVersion>5.0.0-rc.2.20473.5</MicrosoftNETSdkWindowsDesktopPackageVersion>
  </PropertyGroup>
  <PropertyGroup>
    <!-- Dependencies from https://github.com/dotnet/windowsdesktop -->
    <MicrosoftWindowsDesktopAppVersion>5.0.0-rc.2.20473.6</MicrosoftWindowsDesktopAppVersion>
  </PropertyGroup>
  <!-- Get .NET Framework reference assemblies from NuGet packages -->
  <PropertyGroup>
    <UsingToolNetFrameworkReferenceAssemblies>true</UsingToolNetFrameworkReferenceAssemblies>
  </PropertyGroup>
  <!-- Test Dependencies -->
  <PropertyGroup>
    <FluentAssertionsVersion>4.19.2</FluentAssertionsVersion>
    <FluentAssertionsJsonVersion>4.19.0</FluentAssertionsJsonVersion>
    <MicrosoftDotNetXUnitExtensionsVersion>5.0.0-beta.20471.1</MicrosoftDotNetXUnitExtensionsVersion>
  </PropertyGroup>
  <PropertyGroup>
    <ExeExtension>.exe</ExeExtension>
    <ExeExtension Condition=" '$(OS)' != 'Windows_NT' ">
    </ExeExtension>
    <_DotNetHiveRoot>$(DOTNET_INSTALL_DIR)</_DotNetHiveRoot>
    <_DotNetHiveRoot Condition="'$(_DotNetHiveRoot)' == ''">$(RepoRoot).dotnet/</_DotNetHiveRoot>
    <_DotNetHiveRoot Condition="!HasTrailingSlash('$(_DotNetHiveRoot)')">$(_DotNetHiveRoot)/</_DotNetHiveRoot>
    <DotNetExe>$(_DotNetHiveRoot)dotnet$(ExeExtension)</DotNetExe>
  </PropertyGroup>
</Project><|MERGE_RESOLUTION|>--- conflicted
+++ resolved
@@ -11,12 +11,7 @@
   <!-- Repo Version Information -->
   <PropertyGroup>
     <VersionPrefix>5.0.100</VersionPrefix>
-<<<<<<< HEAD
-    <PreReleaseVersionLabel>rc</PreReleaseVersionLabel>
-    <PreReleaseVersionIteration>2</PreReleaseVersionIteration>
-=======
     <PreReleaseVersionLabel>rtm</PreReleaseVersionLabel>
->>>>>>> 8432d2b9
   </PropertyGroup>
   <!-- Production Dependencies -->
   <PropertyGroup>
@@ -113,19 +108,11 @@
   </PropertyGroup>
   <PropertyGroup>
     <!-- Dependencies from https://github.com/Microsoft/visualfsharp -->
-<<<<<<< HEAD
     <MicrosoftFSharpCompilerPackageVersion>11.0.0-beta.20471.4</MicrosoftFSharpCompilerPackageVersion>
   </PropertyGroup>
   <PropertyGroup>
     <!-- Dependencies from https://github.com/dotnet/roslyn -->
     <MicrosoftNetCompilersToolsetPackageVersion>3.8.0-4.20474.4</MicrosoftNetCompilersToolsetPackageVersion>
-=======
-    <MicrosoftFSharpCompilerPackageVersion>11.0.0-beta.20471.5</MicrosoftFSharpCompilerPackageVersion>
-  </PropertyGroup>
-  <PropertyGroup>
-    <!-- Dependencies from https://github.com/dotnet/roslyn -->
-    <MicrosoftNetCompilersToolsetPackageVersion>3.8.0-4.20473.2</MicrosoftNetCompilersToolsetPackageVersion>
->>>>>>> 8432d2b9
   </PropertyGroup>
   <PropertyGroup>
     <!-- Dependencies from https://github.com/aspnet/AspNetCore -->
