<?xml version="1.0" encoding="utf-8"?>
<Dependencies>
  <ProductDependencies>
    <Dependency Name="Microsoft.NETCore.App.Runtime.win-x64" Version="3.1.0-preview1.19470.9">
      <Uri>https://github.com/dotnet/core-setup</Uri>
      <Sha>1e35b022cbc45bd8185cfa3f3151451298bf6de4</Sha>
    </Dependency>
    <Dependency Name="Microsoft.DotNet.Cli.Runtime" Version="3.1.100-preview1.19474.2">
      <Uri>https://github.com/dotnet/core-setup</Uri>
      <Sha>4a9e195d7123e1c3d774cf8e6881d3ff93f47c44</Sha>
    </Dependency>
<<<<<<< HEAD
    <Dependency Name="Microsoft.NET.Sdk" Version="3.1.100-preview1.19463.6">
      <Uri>https://github.com/dotnet/sdk</Uri>
      <Sha>4c9ef45fabff500c82a18d5c48c1b7fff9680d43</Sha>
    </Dependency>
    <Dependency Name="Microsoft.Build" Version="16.4.0-preview-19463-03">
      <Uri>https://github.com/microsoft/msbuild</Uri>
      <Sha>1adb5c56a1cb00ec44986c5dfd2bed81e05212a0</Sha>
=======
    <Dependency Name="Microsoft.NET.Sdk" Version="3.1.100-preview1.19469.1">
      <Uri>https://github.com/dotnet/sdk</Uri>
      <Sha>902380600200731914d936fca50b60e3e06dcb16</Sha>
>>>>>>> 1cb9d48e
    </Dependency>
    <Dependency Name="Microsoft.Build.Localization" Version="16.4.0-preview-19463-03">
      <Uri>https://github.com/microsoft/msbuild</Uri>
      <Sha>1adb5c56a1cb00ec44986c5dfd2bed81e05212a0</Sha>
    </Dependency>
    <Dependency Name="Microsoft.FSharp.Compiler" Version="10.7.0-beta.19466.6">
      <Uri>https://github.com/dotnet/fsharp</Uri>
      <Sha>3897909a5fd085bb4932363b686a8bcf56b51479</Sha>
    </Dependency>
    <Dependency Name="Microsoft.NETCore.Compilers" Version="3.4.0-beta2-19462-12">
      <Uri>https://github.com/dotnet/roslyn</Uri>
      <Sha>345ce42e73270b32101aaceb1f00efe012d5ef9b</Sha>
    </Dependency>
    <Dependency Name="Microsoft.NET.Sdk.Razor" Version="3.1.0-preview1.19463.5">
      <Uri>https://github.com/aspnet/AspNetCore-Tooling</Uri>
      <Sha>1bd010f8586f02446458c3651ce526d9c922c9c3</Sha>
    </Dependency>
    <!-- For coherency purposes, this version should be gated by the version of wpf routed via core setup -->
    <Dependency Name="Microsoft.NET.Sdk.WindowsDesktop" Version="3.1.0-preview1.19462.15" CoherentParentDependency="Microsoft.NETCore.App.Runtime.win-x64">
      <Uri>https://github.com/dotnet/wpf</Uri>
      <Sha>acd0da083a426b222a54201c9f37860da50a906a</Sha>
    </Dependency>
    <Dependency Name="NuGet.Build.Tasks" Version="5.3.0-rtm.6251">
      <Uri>https://github.com/NuGet/NuGet.Client</Uri>
      <Sha>b75150f2f4127a77a166c9552845e86fb24a3282</Sha>
    </Dependency>
    <Dependency Name="Microsoft.NET.Test.Sdk" Version="16.3.0">
      <Uri>https://github.com/microsoft/vstest</Uri>
      <Sha>55e7e45431c9c05656c999b902686e7402664573</Sha>
    </Dependency>
    <Dependency Name="Microsoft.NET.Sdk.Web" Version="3.0.100-rc2.19465.1">
      <Uri>https://github.com/aspnet/websdk</Uri>
      <Sha>002ea5ca7c699d925281abd8307556ec8eccb530</Sha>
    </Dependency>
    <Dependency Name="ILLink.Tasks" Version="0.1.6-prerelease.19380.1">
      <Uri>https://github.com/mono/linker</Uri>
      <Sha>1127689f262d52ea8ff68ef03d706fa62b3b40a1</Sha>
    </Dependency>
    <Dependency Name="System.CodeDom" Version="4.7.0-preview1.19463.3" CoherentParentDependency="Microsoft.NETCore.App.Runtime.win-x64">
      <Uri>https://github.com/dotnet/corefx</Uri>
      <Sha>d0f0bfa5b123b4c1183c889cf4017bb529675502</Sha>
    </Dependency>
    <Dependency Name="System.Security.Cryptography.ProtectedData" Version="4.7.0-preview1.19463.3" CoherentParentDependency="Microsoft.NETCore.App.Runtime.win-x64">
      <Uri>https://github.com/dotnet/corefx</Uri>
      <Sha>d0f0bfa5b123b4c1183c889cf4017bb529675502</Sha>
    </Dependency>
    <Dependency Name="System.Text.Encoding.CodePages" Version="4.7.0-preview1.19463.3" CoherentParentDependency="Microsoft.NETCore.App.Runtime.win-x64">
      <Uri>https://github.com/dotnet/corefx</Uri>
      <Sha>d0f0bfa5b123b4c1183c889cf4017bb529675502</Sha>
    </Dependency>
    <Dependency Name="System.Extensions.Resources" Version="4.7.0-preview1.19463.3" CoherentParentDependency="Microsoft.NETCore.App.Runtime.win-x64">
      <Uri>https://github.com/dotnet/corefx</Uri>
      <Sha>d0f0bfa5b123b4c1183c889cf4017bb529675502</Sha>
    </Dependency>
  </ProductDependencies>
  <ToolsetDependencies>
    <Dependency Name="Microsoft.DotNet.Arcade.Sdk" Version="1.0.0-beta.19461.7">
      <Uri>https://github.com/dotnet/arcade</Uri>
      <Sha>8eb29ba860a3cfcfe68f9a8256caa7efc1f1aaba</Sha>
    </Dependency>
  </ToolsetDependencies>
</Dependencies><|MERGE_RESOLUTION|>--- conflicted
+++ resolved
@@ -9,24 +9,15 @@
       <Uri>https://github.com/dotnet/core-setup</Uri>
       <Sha>4a9e195d7123e1c3d774cf8e6881d3ff93f47c44</Sha>
     </Dependency>
-<<<<<<< HEAD
-    <Dependency Name="Microsoft.NET.Sdk" Version="3.1.100-preview1.19463.6">
+    <Dependency Name="Microsoft.NET.Sdk" Version="3.1.100-preview1.19469.1">
       <Uri>https://github.com/dotnet/sdk</Uri>
-      <Sha>4c9ef45fabff500c82a18d5c48c1b7fff9680d43</Sha>
+      <Sha>902380600200731914d936fca50b60e3e06dcb16</Sha>
     </Dependency>
     <Dependency Name="Microsoft.Build" Version="16.4.0-preview-19463-03">
       <Uri>https://github.com/microsoft/msbuild</Uri>
       <Sha>1adb5c56a1cb00ec44986c5dfd2bed81e05212a0</Sha>
-=======
-    <Dependency Name="Microsoft.NET.Sdk" Version="3.1.100-preview1.19469.1">
-      <Uri>https://github.com/dotnet/sdk</Uri>
-      <Sha>902380600200731914d936fca50b60e3e06dcb16</Sha>
->>>>>>> 1cb9d48e
     </Dependency>
-    <Dependency Name="Microsoft.Build.Localization" Version="16.4.0-preview-19463-03">
-      <Uri>https://github.com/microsoft/msbuild</Uri>
-      <Sha>1adb5c56a1cb00ec44986c5dfd2bed81e05212a0</Sha>
-    </Dependency>
+
     <Dependency Name="Microsoft.FSharp.Compiler" Version="10.7.0-beta.19466.6">
       <Uri>https://github.com/dotnet/fsharp</Uri>
       <Sha>3897909a5fd085bb4932363b686a8bcf56b51479</Sha>
