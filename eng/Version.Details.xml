<?xml version="1.0" encoding="utf-8"?>
<Dependencies>
  <ProductDependencies>
    <Dependency Name="Microsoft.TemplateEngine.Cli" Version="3.1.0-preview1.19476.7">
      <Uri>https://github.com/dotnet/templating</Uri>
      <Sha>fa98e14b1b8d84a1a711ef909384f16ada8bbe7c</Sha>
    </Dependency>
    <Dependency Name="Microsoft.NETCore.App.Ref" Version="3.1.0-preview2.19516.18">
      <Uri>https://github.com/dotnet/core-setup</Uri>
      <Sha>7eeb5cdcc5bddb9588b406e3cdd924e9ff3dd192</Sha>
    </Dependency>
    <Dependency Name="Microsoft.NETCore.App.Runtime.win-x64" Version="3.1.0-preview2.19516.18">
      <Uri>https://github.com/dotnet/core-setup</Uri>
      <Sha>7eeb5cdcc5bddb9588b406e3cdd924e9ff3dd192</Sha>
    </Dependency>
    <Dependency Name="Microsoft.DotNet.PlatformAbstractions" Version="3.1.0-preview2.19516.18">
      <Uri>https://github.com/dotnet/core-setup</Uri>
      <Sha>7eeb5cdcc5bddb9588b406e3cdd924e9ff3dd192</Sha>
    </Dependency>
    <Dependency Name="Microsoft.NET.HostModel" Version="3.1.0-preview2.19516.18">
      <Uri>https://github.com/dotnet/core-setup</Uri>
      <Sha>7eeb5cdcc5bddb9588b406e3cdd924e9ff3dd192</Sha>
    </Dependency>
    <Dependency Name="Microsoft.Extensions.DependencyModel" Version="3.1.0-preview2.19516.18">
      <Uri>https://github.com/dotnet/core-setup</Uri>
      <Sha>7eeb5cdcc5bddb9588b406e3cdd924e9ff3dd192</Sha>
    </Dependency>
    <Dependency Name="Microsoft.NETCore.DotNetHostResolver" Version="3.1.0-preview2.19516.18">
      <Uri>https://github.com/dotnet/core-setup</Uri>
      <Sha>7eeb5cdcc5bddb9588b406e3cdd924e9ff3dd192</Sha>
    </Dependency>
    <!-- Specific version here is not interesting, but we want Maestro to add corefx
         private feeds -->
    <Dependency Name="System.Text.Json" Version="4.7.0-preview2.19516.15" CoherentParentDependency="Microsoft.NETCore.App.Runtime.win-x64">
      <Uri>https://github.com/dotnet/corefx</Uri>
      <Sha>c4d092f0430a104fa633f1503a1c207b4518f05d</Sha>
    </Dependency>
<<<<<<< HEAD
    <Dependency Name="Microsoft.AspNetCore.DeveloperCertificates.XPlat" Version="3.0.1-servicing.19516.9">
      <Uri>https://github.com/aspnet/AspNetCore</Uri>
      <Sha>5ceb94f3fe9462afc2e730e94d0a2fb59b8aaae3</Sha>
=======
    <Dependency Name="Microsoft.AspNetCore.DeveloperCertificates.XPlat" Version="3.1.0-preview1.19508.20">
      <Uri>https://github.com/aspnet/AspNetCore</Uri>
      <Sha>84be18b1048236ad163d737b442a4ccf3b10d997</Sha>
>>>>>>> 5363e011
    </Dependency>
  </ProductDependencies>
  <ToolsetDependencies>
    <Dependency Name="Microsoft.DotNet.Arcade.Sdk" Version="1.0.0-beta.19474.3">
      <Uri>https://github.com/dotnet/arcade</Uri>
      <Sha>0e9ffd6464aff37aef2dc41dc2162d258f266e32</Sha>
    </Dependency>
  </ToolsetDependencies>
  <ProductDependencies>
    <Dependency Name="Microsoft.NET.Sdk" Version="3.1.100-preview1.19506.1">
      <Uri>https://github.com/dotnet/sdk</Uri>
      <Sha>357126710492d620198a60ee340ebeca9070f133</Sha>
    </Dependency>
    <Dependency Name="Microsoft.DotNet.Cli.CommandLine" Version="1.0.0-preview.19208.1">
      <Uri>https://github.com/dotnet/CliCommandLineParser</Uri>
      <Sha>0e89c2116ad28e404ba56c14d1c3f938caa25a01</Sha>
    </Dependency>
    <Dependency Name="NuGet.Build.Tasks" Version="5.3.0-rtm.6251">
      <Uri>https://github.com/NuGet/NuGet.Client</Uri>
      <Sha>b75150f2f4127a77a166c9552845e86fb24a3282</Sha>
    </Dependency>
  </ProductDependencies>
</Dependencies><|MERGE_RESOLUTION|>--- conflicted
+++ resolved
@@ -35,15 +35,9 @@
       <Uri>https://github.com/dotnet/corefx</Uri>
       <Sha>c4d092f0430a104fa633f1503a1c207b4518f05d</Sha>
     </Dependency>
-<<<<<<< HEAD
-    <Dependency Name="Microsoft.AspNetCore.DeveloperCertificates.XPlat" Version="3.0.1-servicing.19516.9">
-      <Uri>https://github.com/aspnet/AspNetCore</Uri>
-      <Sha>5ceb94f3fe9462afc2e730e94d0a2fb59b8aaae3</Sha>
-=======
     <Dependency Name="Microsoft.AspNetCore.DeveloperCertificates.XPlat" Version="3.1.0-preview1.19508.20">
       <Uri>https://github.com/aspnet/AspNetCore</Uri>
       <Sha>84be18b1048236ad163d737b442a4ccf3b10d997</Sha>
->>>>>>> 5363e011
     </Dependency>
   </ProductDependencies>
   <ToolsetDependencies>
