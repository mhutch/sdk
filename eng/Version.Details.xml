--- conflicted
+++ resolved
@@ -33,15 +33,11 @@
       <Uri>https://github.com/dotnet/roslyn</Uri>
       <Sha>3c865821f2864393a0ff7fe22c92ded6d51a546c</Sha>
     </Dependency>
-<<<<<<< HEAD
     <Dependency Name="Microsoft.AspNetCore.DeveloperCertificates.XPlat" Version="5.0.0-alpha1.19427.5">
       <Uri>https://github.com/aspnet/AspNetCore</Uri>
       <Sha>af0a2048a207b49bee29de9629208afd8ba27da4</Sha>
     </Dependency>
-    <Dependency Name="Microsoft.NET.Sdk.Razor" Version="5.0.0-alpha1.19508.3">
-=======
     <Dependency Name="Microsoft.NET.Sdk.Razor" Version="5.0.0-alpha1.19513.1">
->>>>>>> efa17760
       <Uri>https://github.com/aspnet/AspNetCore-Tooling</Uri>
       <Sha>debe2d2e911020ffee5d6e95eb4dc6d0754bd8ef</Sha>
     </Dependency>
