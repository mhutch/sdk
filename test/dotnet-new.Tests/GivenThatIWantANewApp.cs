--- conflicted
+++ resolved
@@ -76,15 +76,10 @@
 
         // Remove the expectedVersion parameter once we have templates targetting netcoreapp2.2.
         [Theory]
-<<<<<<< HEAD
-        // [InlineData("console", "microsoft.netcore.app")] re-enable when this issue is resolved: "https://github.com/dotnet/cli/issues/9420"
-        [InlineData("classlib", "netstandard.library")]
-        public void NewProjectRestoresCorrectPackageVersion(string type, string packageName)
-=======
-        [InlineData("console", "microsoft.netcore.app", "2.1.0")]
+        [InlineData("console", "microsoft.netcore.app")]
+        // re-enable when this bug is resolved: https://github.com/dotnet/cli/issues/7574
         [InlineData("classlib", "netstandard.library", null)]
         public void NewProjectRestoresCorrectPackageVersion(string type, string packageName, string expectedVersion)
->>>>>>> 9d94a804
         {
             var rootPath = TestAssets.CreateTestDirectory(identifier: $"_{type}").FullName;
             var packagesDirectory = Path.Combine(rootPath, "packages");
@@ -113,11 +108,7 @@
                 var sharedFxDir = dotnetDir
                     .GetDirectory("shared", "Microsoft.NETCore.App")
                     .EnumerateDirectories()
-<<<<<<< HEAD
-                    .Single(d => d.Name.StartsWith("2.1.1"));
-=======
-                    .Single(d => d.Name.StartsWith("2.2.0"));
->>>>>>> 9d94a804
+                    .Single(d => d.Name.StartsWith("2.1.0"));
 
                 if (packageName == "microsoft.netcore.app")
                 {
